--- conflicted
+++ resolved
@@ -23,9 +23,6 @@
 const PIVOT_PREFIX = '_pivot_';
 const GLOBALS = {};
 
-<<<<<<< HEAD
-/* eslint-disable indent */
-=======
 const getDatabaseName = connection => {
   const dbName = _.get(connection.settings, 'database');
   switch (_.get(connection.settings, 'client')) {
@@ -40,7 +37,6 @@
   }
 };
 
->>>>>>> master
 /**
  * Bookshelf hook
  */
