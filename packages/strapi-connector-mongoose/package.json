{
  "name": "strapi-connector-mongoose",
  "version": "3.0.0-beta.20.2",
  "description": "Mongoose hook for the Strapi framework",
  "homepage": "http://strapi.io",
  "keywords": [
    "mongoose",
    "hook",
    "orm",
    "nosql",
    "strapi"
  ],
  "directories": {
    "lib": "./lib"
  },
  "main": "./lib",
  "dependencies": {
    "lodash": "^4.17.11",
    "mongoose": "5.8.0",
    "mongoose-float": "^1.0.4",
    "mongoose-long": "^0.2.1",
    "pluralize": "^7.0.0",
<<<<<<< HEAD
    "semver": "^7.3.2",
    "strapi-utils": "3.0.0-beta.20.1"
=======
    "strapi-utils": "3.0.0-beta.20.2"
>>>>>>> a27d5f21
  },
  "author": {
    "email": "hi@strapi.io",
    "name": "Strapi team",
    "url": "http://strapi.io"
  },
  "maintainers": [
    {
      "name": "Strapi team",
      "email": "hi@strapi.io",
      "url": "http://strapi.io"
    }
  ],
  "repository": {
    "type": "git",
    "url": "git://github.com/strapi/strapi.git"
  },
  "bugs": {
    "url": "https://github.com/strapi/strapi/issues"
  },
  "engines": {
    "node": ">=10.0.0",
    "npm": ">=6.0.0"
  },
  "license": "MIT",
  "scripts": {
    "test": "echo \"no tests yet\""
  },
  "gitHead": "c85658a19b8fef0f3164c19693a45db305dc07a9"
}<|MERGE_RESOLUTION|>--- conflicted
+++ resolved
@@ -20,12 +20,8 @@
     "mongoose-float": "^1.0.4",
     "mongoose-long": "^0.2.1",
     "pluralize": "^7.0.0",
-<<<<<<< HEAD
     "semver": "^7.3.2",
-    "strapi-utils": "3.0.0-beta.20.1"
-=======
     "strapi-utils": "3.0.0-beta.20.2"
->>>>>>> a27d5f21
   },
   "author": {
     "email": "hi@strapi.io",
