{
  "name": "strapi-plugin-settings-manager",
<<<<<<< HEAD
  "version": "3.0.0-alpha.6.4",
=======
  "version": "3.0.0-alpha.6.3",
>>>>>>> bf50390b
  "description": "Strapi plugin to manage settings.",
  "strapi": {
    "name": "Settings Manager",
    "icon": "wrench",
    "description": "Description of settings-manager plugin."
  },
  "scripts": {
    "analyze:clean": "rimraf stats.json",
    "preanalyze": "npm run analyze:clean",
    "analyze": "node node_modules/strapi-helper-plugin/lib/internals/scripts/analyze.js",
    "prebuild": "npm run build:clean && npm run test",
    "build": "cross-env NODE_ENV=production webpack --config node_modules/strapi-helper-plugin/lib/internals/webpack/webpack.prod.babel.js --color -p --progress",
    "build:clean": "rimraf admin/build",
    "start": "cross-env NODE_ENV=development node node_modules/strapi-helper-plugin/lib/server",
    "generate": "plop --plopfile node_modules/strapi-helper-plugin/lib/internals/generators/index.js",
    "lint": "eslint --ignore-path .gitignore --config node_modules/strapi-helper-plugin/lib/internals/eslint/.eslintrc.json admin",
    "pretest": "npm run lint",
    "prettier": "prettier --single-quote --trailing-comma es5 --write \"{admin,__{tests,mocks}__}/**/*.js\"",
    "test": "echo Tests are not implemented.",
    "prepublish": "npm run build",
    "postinstall": "node node_modules/strapi-helper-plugin/lib/internals/scripts/postinstall.js"
  },
  "dependencies": {
    "bootstrap": "^4.0.0-alpha.6",
    "flag-icon-css": "^2.8.0",
    "react": "^15.6.1",
    "react-dom": "^15.6.1",
    "react-select": "^1.0.0-rc.5",
    "react-transition-group": "^1.2.0",
    "reactstrap": "^4.8.0",
    "strapi-helper-plugin": "3.0.0-alpha.6.4"
  },
  "devDependencies": {
<<<<<<< HEAD
    "cross-env": "^5.1.0",
    "eslint": "^4.9.0",
=======
    "cross-env": "^5.1.1",
    "eslint": "^4.10.0",
>>>>>>> bf50390b
    "eslint-config-airbnb": "^15.1.0",
    "eslint-config-airbnb-base": "^11.3.2",
    "eslint-config-prettier": "^2.6.0",
    "eslint-import-resolver-webpack": "^0.8.3",
    "eslint-plugin-babel": "^4.1.2",
    "eslint-plugin-import": "^2.8.0",
    "eslint-plugin-jsx-a11y": "^6.0.2",
    "eslint-plugin-react": "^7.4.0",
    "eslint-plugin-redux-saga": "^0.4.0",
    "plop": "^1.9.0",
    "prettier": "^1.7.4",
    "rimraf": "^2.6.2",
<<<<<<< HEAD
=======
    "strapi-helper-plugin": "3.0.0-alpha.6.3",
>>>>>>> bf50390b
    "webpack": "^3.8.1"
  },
  "author": {
    "name": "Strapi team",
    "email": "hi@strapi.io",
    "url": "http://strapi.io"
  },
  "maintainers": [
    {
      "name": "Strapi team",
      "email": "hi@strapi.io",
      "url": "http://strapi.io"
    }
  ],
  "engines": {
    "node": ">= 7.0.0",
    "npm": ">= 3.0.0"
  },
  "license": "MIT"
}<|MERGE_RESOLUTION|>--- conflicted
+++ resolved
@@ -1,10 +1,6 @@
 {
   "name": "strapi-plugin-settings-manager",
-<<<<<<< HEAD
   "version": "3.0.0-alpha.6.4",
-=======
-  "version": "3.0.0-alpha.6.3",
->>>>>>> bf50390b
   "description": "Strapi plugin to manage settings.",
   "strapi": {
     "name": "Settings Manager",
@@ -38,13 +34,8 @@
     "strapi-helper-plugin": "3.0.0-alpha.6.4"
   },
   "devDependencies": {
-<<<<<<< HEAD
-    "cross-env": "^5.1.0",
-    "eslint": "^4.9.0",
-=======
     "cross-env": "^5.1.1",
     "eslint": "^4.10.0",
->>>>>>> bf50390b
     "eslint-config-airbnb": "^15.1.0",
     "eslint-config-airbnb-base": "^11.3.2",
     "eslint-config-prettier": "^2.6.0",
@@ -57,10 +48,6 @@
     "plop": "^1.9.0",
     "prettier": "^1.7.4",
     "rimraf": "^2.6.2",
-<<<<<<< HEAD
-=======
-    "strapi-helper-plugin": "3.0.0-alpha.6.3",
->>>>>>> bf50390b
     "webpack": "^3.8.1"
   },
   "author": {
