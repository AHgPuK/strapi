--- conflicted
+++ resolved
@@ -29,16 +29,10 @@
     "redux": "^4.0.1",
     "redux-immutable": "^4.0.0",
     "reselect": "^3.0.1",
-<<<<<<< HEAD
-    "strapi-generate": "3.0.0-beta.14",
-    "strapi-generate-api": "3.0.0-beta.14",
-    "strapi-helper-plugin": "3.0.0-beta.14",
-    "yup": "^0.27.0"
-=======
     "strapi-generate": "3.0.0-beta.15",
     "strapi-generate-api": "3.0.0-beta.15",
-    "strapi-helper-plugin": "3.0.0-beta.15"
->>>>>>> fe2c2dcc
+    "strapi-helper-plugin": "3.0.0-beta.15",
+    "yup": "^0.27.0"
   },
   "author": {
     "name": "Strapi team",
