{
  "name": "getstarted",
  "private": true,
<<<<<<< HEAD
  "version": "3.0.0-beta.11",
=======
  "version": "3.0.0-beta.13",
>>>>>>> da5d02fb
  "description": "A Strapi application.",
  "scripts": {
    "develop": "strapi develop",
    "start": "strapi start",
    "build": "strapi build",
    "strapi": "strapi"
  },
  "dependencies": {
    "knex": "^0.16.5",
    "lodash": "^4.17.5",
    "mysql": "^2.17.1",
    "pg": "^7.10.0",
    "sqlite3": "^4.0.6",
<<<<<<< HEAD
    "strapi": "3.0.0-beta.11",
    "strapi-admin": "3.0.0-beta.11",
    "strapi-hook-bookshelf": "3.0.0-beta.11",
    "strapi-hook-knex": "3.0.0-beta.11",
    "strapi-hook-mongoose": "3.0.0-beta.11",
    "strapi-middleware-views": "3.0.0-beta.11",
    "strapi-plugin-content-manager": "3.0.0-beta.11",
    "strapi-plugin-content-type-builder": "3.0.0-beta.11",
    "strapi-plugin-documentation": "3.0.0-beta.11",
    "strapi-plugin-email": "3.0.0-beta.11",
    "strapi-plugin-graphql": "3.0.0-beta.11",
    "strapi-plugin-settings-manager": "3.0.0-beta.11",
    "strapi-plugin-upload": "3.0.0-beta.11",
    "strapi-plugin-users-permissions": "3.0.0-beta.11",
    "strapi-provider-email-mailgun": "3.0.0-beta.11",
    "strapi-provider-upload-aws-s3": "3.0.0-beta.11",
    "strapi-utils": "3.0.0-beta.11"
=======
    "strapi": "3.0.0-beta.13",
    "strapi-admin": "3.0.0-beta.13",
    "strapi-hook-bookshelf": "3.0.0-beta.13",
    "strapi-hook-knex": "3.0.0-beta.13",
    "strapi-hook-mongoose": "3.0.0-beta.13",
    "strapi-middleware-views": "3.0.0-beta.13",
    "strapi-plugin-content-manager": "3.0.0-beta.13",
    "strapi-plugin-content-type-builder": "3.0.0-beta.13",
    "strapi-plugin-documentation": "3.0.0-beta.13",
    "strapi-plugin-email": "3.0.0-beta.13",
    "strapi-plugin-graphql": "3.0.0-beta.13",
    "strapi-plugin-settings-manager": "3.0.0-beta.13",
    "strapi-plugin-upload": "3.0.0-beta.13",
    "strapi-plugin-users-permissions": "3.0.0-beta.13",
    "strapi-provider-email-mailgun": "3.0.0-beta.13",
    "strapi-provider-upload-aws-s3": "3.0.0-beta.13",
    "strapi-utils": "3.0.0-beta.13"
>>>>>>> da5d02fb
  },
  "strapi": {
    "uuid": "getstarted"
  },
  "engines": {
<<<<<<< HEAD
    "node": ">= 10.0.0",
    "npm": ">= 6.0.0"
=======
    "node": ">=10.0.0",
    "npm": ">=6.0.0"
>>>>>>> da5d02fb
  },
  "license": "MIT"
}<|MERGE_RESOLUTION|>--- conflicted
+++ resolved
@@ -1,11 +1,7 @@
 {
   "name": "getstarted",
   "private": true,
-<<<<<<< HEAD
-  "version": "3.0.0-beta.11",
-=======
   "version": "3.0.0-beta.13",
->>>>>>> da5d02fb
   "description": "A Strapi application.",
   "scripts": {
     "develop": "strapi develop",
@@ -19,25 +15,6 @@
     "mysql": "^2.17.1",
     "pg": "^7.10.0",
     "sqlite3": "^4.0.6",
-<<<<<<< HEAD
-    "strapi": "3.0.0-beta.11",
-    "strapi-admin": "3.0.0-beta.11",
-    "strapi-hook-bookshelf": "3.0.0-beta.11",
-    "strapi-hook-knex": "3.0.0-beta.11",
-    "strapi-hook-mongoose": "3.0.0-beta.11",
-    "strapi-middleware-views": "3.0.0-beta.11",
-    "strapi-plugin-content-manager": "3.0.0-beta.11",
-    "strapi-plugin-content-type-builder": "3.0.0-beta.11",
-    "strapi-plugin-documentation": "3.0.0-beta.11",
-    "strapi-plugin-email": "3.0.0-beta.11",
-    "strapi-plugin-graphql": "3.0.0-beta.11",
-    "strapi-plugin-settings-manager": "3.0.0-beta.11",
-    "strapi-plugin-upload": "3.0.0-beta.11",
-    "strapi-plugin-users-permissions": "3.0.0-beta.11",
-    "strapi-provider-email-mailgun": "3.0.0-beta.11",
-    "strapi-provider-upload-aws-s3": "3.0.0-beta.11",
-    "strapi-utils": "3.0.0-beta.11"
-=======
     "strapi": "3.0.0-beta.13",
     "strapi-admin": "3.0.0-beta.13",
     "strapi-hook-bookshelf": "3.0.0-beta.13",
@@ -55,19 +32,13 @@
     "strapi-provider-email-mailgun": "3.0.0-beta.13",
     "strapi-provider-upload-aws-s3": "3.0.0-beta.13",
     "strapi-utils": "3.0.0-beta.13"
->>>>>>> da5d02fb
   },
   "strapi": {
     "uuid": "getstarted"
   },
   "engines": {
-<<<<<<< HEAD
-    "node": ">= 10.0.0",
-    "npm": ">= 6.0.0"
-=======
     "node": ">=10.0.0",
     "npm": ">=6.0.0"
->>>>>>> da5d02fb
   },
   "license": "MIT"
 }