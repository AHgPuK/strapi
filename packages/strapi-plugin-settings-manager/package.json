--- conflicted
+++ resolved
@@ -25,13 +25,7 @@
   "devDependencies": {
     "flag-icon-css": "^2.8.0",
     "react-select": "^1.0.0-rc.5",
-<<<<<<< HEAD
-    "strapi-helper-plugin": "3.0.0-alpha.6.4"
-=======
-    "react-transition-group": "^1.2.0",
-    "reactstrap": "^4.8.0",
     "strapi-helper-plugin": "3.0.0-alpha.6.7"
->>>>>>> 934fde2a
   },
   "author": {
     "name": "Strapi team",
