--- conflicted
+++ resolved
@@ -1,10 +1,6 @@
 {
   "name": "strapi-plugin-documentation",
-<<<<<<< HEAD
-  "version": "3.0.0-alpha.26.1",
-=======
   "version": "3.0.0-alpha.26.2",
->>>>>>> a0b6a7ce
   "description": "This is the description of the plugin.",
   "strapi": {
     "name": "Documentation",
@@ -18,10 +14,9 @@
     "cheerio": "^1.0.0-rc.2",
     "moment": "^2.22.2",
     "path-to-regexp": "^2.4.0",
-    "strapi-helper-plugin": "3.0.0-alpha.26.1",
+    "strapi-helper-plugin": "3.0.0-alpha.26.2",
     "swagger-ui-dist": "3.22.1"
   },
-<<<<<<< HEAD
   "peerDependencies": {
     "classnames": "^2.2.6",
     "immutable": "^3.8.2",
@@ -40,12 +35,6 @@
     "redux": "^4.0.1",
     "redux-immutable": "^4.0.0",
     "reselect": "^3.0.1"
-=======
-  "devDependencies": {
-    "cross-env": "^5.2.0",
-    "rimraf": "^2.6.3",
-    "strapi-helper-plugin": "3.0.0-alpha.26.2"
->>>>>>> a0b6a7ce
   },
   "author": {
     "name": "soupette",
