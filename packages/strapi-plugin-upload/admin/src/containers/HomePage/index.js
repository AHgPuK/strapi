import React, { useReducer, useState, useEffect } from 'react';
import { includes } from 'lodash';
import { useHistory, useLocation } from 'react-router-dom';
import { Header } from '@buffetjs/custom';
import {
  HeaderSearch,
  PageFooter,
  useGlobalContext,
  generateFiltersFromSearch,
  useQuery,
  generateSearchFromFilters,
} from 'strapi-helper-plugin';
import getTrad from '../../utils/getTrad';
import Container from '../../components/Container';
import ControlsWrapper from '../../components/ControlsWrapper';
import SelectAll from '../../components/SelectAll';
import SortPicker from '../../components/SortPicker';
import FiltersPicker from '../../components/FiltersPicker';
import FiltersList from '../../components/FiltersList';
// import List from '../../components/List';
import ListEmpty from '../../components/ListEmpty';
import ModalStepper from '../ModalStepper';
import getHeaderLabel from './utils/getHeaderLabel';
import filtersForm from './utils/filtersForm';
import init from './init';
import reducer, { initialState } from './reducer';

const HomePage = () => {
  const { formatMessage } = useGlobalContext();
  const [reducerState, dispatch] = useReducer(reducer, initialState, init);
  const [isOpen, setIsOpen] = useState(false);
  const { push } = useHistory();
  const { search } = useLocation();
  const query = useQuery();
  const { data, dataToDelete } = reducerState.toJS();
  const pluginName = formatMessage({ id: getTrad('plugin.name') });
  const paramsKeys = ['_limit', '_page', '_q', '_sort'];

  useEffect(() => {
    // TODO - Retrieve data
    dispatch({
      type: 'GET_DATA_SUCCEEDED',
      data: [],
    });
  }, []);

  const getSearchParams = () => {
    const params = {};
    query.forEach((value, key) => {
      if (includes(paramsKeys, key)) {
        params[key] = value;
      }
    });

    return params;
  };

  const getUpdatedSearchParams = updatedParams => {
    return {
      ...getSearchParams(),
      ...updatedParams,
    };
  };

  const handleChangeFilters = ({ target: { value } }) => {
    if (value) {
      // Add filter
      const updatedFilters = generateFiltersFromSearch(search);
      updatedFilters.push(value);

      handleChangeParams({
        target: { name: 'filters', value: updatedFilters },
      });
    }
  };

  const handleDeleteFilter = index => {
    // Remove filter
    const updatedFilters = generateFiltersFromSearch(search);
    updatedFilters.splice(index, 1);

    handleChangeParams({
      target: { name: 'filters', value: updatedFilters },
    });
  };

  const handleChangeListParams = ({ target: { name, value } }) => {
    const key = name.split('.').pop();

    handleChangeParams({ target: { name: key, value } });
  };

  const getQueryValue = key => {
    const queryParams = getSearchParams();

    return queryParams[key];
  };

  const handleChangeParams = ({ target: { name, value } }) => {
    const updatedSearch = getUpdatedSearchParams({ [name]: value });
    const newSearch = generateSearchFromFilters(updatedSearch);

<<<<<<< HEAD
    push({ search: newSearch });
=======
    push({ search: encodeURI(newSearch) });
>>>>>>> cfc4473c
  };

  const handleClearSearch = () => {
    handleChangeParams({ target: { name: '_q', value: '' } });
  };

  const handleClickToggleModal = () => {
    setIsOpen(prev => !prev);
  };

  const headerProps = {
    title: {
      label: pluginName,
    },
    content: formatMessage(
      {
        id: getTrad(getHeaderLabel(data)),
      },
      // Values
      { number: 1 }
    ),
    actions: [
      {
        disabled: dataToDelete.length === 0,
        color: 'cancel',
        // TradId from the strapi-admin package
        label: formatMessage({ id: 'app.utils.delete' }),
        onClick: () => {},
        type: 'button',
      },
      {
        disabled: false,
        color: 'primary',
        label: formatMessage({ id: getTrad('header.actions.upload-assets') }),
        onClick: handleClickToggleModal,
        type: 'button',
      },
    ],
  };

  const params = {
    _limit: parseInt(getQueryValue('_limit'), 10) || 10,
    _page: parseInt(getQueryValue('_page'), 10) || 1,
  };

  return (
    <Container>
      <Header {...headerProps} />
      <HeaderSearch
        label={pluginName}
        onChange={handleChangeParams}
        onClear={handleClearSearch}
        placeholder={formatMessage({ id: getTrad('search.placeholder') })}
        name="_q"
        value={getQueryValue('_q') || ''}
      />

      <ControlsWrapper>
        <SelectAll />
        <SortPicker
          onChange={handleChangeParams}
          value={getQueryValue('_sort') || null}
        />
        <FiltersPicker onChange={handleChangeFilters} filters={filtersForm} />
        <FiltersList
          filters={generateFiltersFromSearch(search)}
          onClick={handleDeleteFilter}
        />
      </ControlsWrapper>
      <ListEmpty onClick={handleClickToggleModal} />
      {/* <List data={data} /> */}

      <PageFooter
        count={50}
        context={{ emitEvent: () => {} }}
        onChangeParams={handleChangeListParams}
        params={params}
      />
      <ModalStepper isOpen={isOpen} onToggle={handleClickToggleModal} />
    </Container>
  );
};

export default HomePage;<|MERGE_RESOLUTION|>--- conflicted
+++ resolved
@@ -100,11 +100,7 @@
     const updatedSearch = getUpdatedSearchParams({ [name]: value });
     const newSearch = generateSearchFromFilters(updatedSearch);
 
-<<<<<<< HEAD
-    push({ search: newSearch });
-=======
     push({ search: encodeURI(newSearch) });
->>>>>>> cfc4473c
   };
 
   const handleClearSearch = () => {
