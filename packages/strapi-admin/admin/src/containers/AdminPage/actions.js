--- conflicted
+++ resolved
@@ -26,10 +26,6 @@
   return {
     type: EMIT_EVENT,
     event,
-<<<<<<< HEAD
-    properties,
-=======
     properties
->>>>>>> 9e1620ca
   };
 }