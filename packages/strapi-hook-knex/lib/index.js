'use strict';

/**
 * Module dependencies
 */

// Node.js core.
const fs = require('fs');
const path = require('path');

// Public node modules.
const _ = require('lodash');

/* eslint-disable prefer-template */
// Array of supported clients.
const CLIENTS = [
  'pg',
  'mysql',
  'mysql2',
  'sqlite3',
  'mariasql',
  'oracle',
  'strong-oracle',
  'mssql',
];

/**
 * Knex hook
 */

module.exports = strapi => {
  const hook = {
    /**
     * Default options
     */

    defaults: {
      connection: {
        host: 'localhost',
        charset: 'utf8',
      },
    },

    /**
     * Initialize the hook
     */

    initialize: cb => {
      // For each connection in the config register a new Knex connection.
      _.forEach(
        _.pickBy(strapi.config.connections, {
          connector: 'strapi-hook-bookshelf',
        }),
        (connection, name) => {
          // Make sure we use the client even if the typo is not the exact one.
          switch (connection.settings.client) {
            case 'postgre':
            case 'postgres':
            case 'postgresql':
              connection.settings.client = 'pg';
              break;
            case 'sqlite':
              connection.settings.client = 'sqlite3';
              break;
            case 'maria':
            case 'mariadb':
              connection.settings.client = 'mariasql';
              break;
            case 'ms':
              connection.settings.client = 'mssql';
              break;
          }

          // Make sure the client is supported.
          if (!_.includes(CLIENTS, connection.settings.client)) {
            strapi.log.error(
              'The client `' +
                connection.settings.client +
                '` for the `' +
                name +
                '` connection is not supported.'
            );
            strapi.stop();
          }

          // Make sure the client is installed in the application
          // `node_modules` directory.
          let client;
          try {
            client = require(connection.settings.client);
          } catch (err) {
            strapi.log.error(
              'The client `' +
                connection.settings.client +
                '` is not installed.'
            );
            strapi.log.error(
              'You can install it with `$ npm install ' +
                connection.settings.client +
                ' --save`.'
            );
            strapi.stop();
          }

<<<<<<< HEAD
          const options = _.defaultsDeep(
            {
              client: connection.settings.client,
              connection: {
                host: _.get(connection.settings, 'host'),
                user:
                  _.get(connection.settings, 'username') ||
                  _.get(connection.settings, 'user'),
                password: _.get(connection.settings, 'password'),
                database: _.get(connection.settings, 'database'),
                charset: _.get(connection.settings, 'charset'),
                schema: _.get(connection.settings, 'schema', 'public'),
                port: _.get(connection.settings, 'port'),
                socket: _.get(connection.settings, 'socketPath'),
                ssl: _.get(connection.settings, 'ssl', false),
                timezone: _.get(connection.settings, 'timezone', 'utc'),
                filename: _.get(
                  connection.settings,
                  'filename',
                  '.tmp/data.db'
                ),
              },
              debug: _.get(connection.options, 'debug', false),
              acquireConnectionTimeout: _.get(
                connection.options,
                'acquireConnectionTimeout'
              ),
              migrations: _.get(connection.options, 'migrations'),
              useNullAsDefault: _.get(connection.options, 'useNullAsDefault'),
            },
            strapi.config.hook.settings.knex
          );
=======
        const options = _.defaultsDeep({
          client: connection.settings.client,
          connection: {
            host: _.get(connection.settings, 'host'),
            user: _.get(connection.settings, 'username') || _.get(connection.settings, 'user'),
            password: _.get(connection.settings, 'password'),
            database: _.get(connection.settings, 'database'),
            charset: _.get(connection.settings, 'charset'),
            schema: _.get(connection.settings, 'schema', 'public'),
            port: _.get(connection.settings, 'port'),
            socketPath: _.get(connection.settings, 'socketPath'),
            ssl: _.get(connection.settings, 'ssl', false),
            timezone: _.get(connection.settings, 'timezone', 'utc'),
            filename: _.get(connection.settings, 'filename', '.tmp/data.db')
          },
          debug: _.get(connection.options, 'debug', false),
          acquireConnectionTimeout: _.get(connection.options, 'acquireConnectionTimeout'),
          migrations: _.get(connection.options, 'migrations'),
          useNullAsDefault: _.get(connection.options, 'useNullAsDefault'),
        }, strapi.config.hook.settings.knex);

        if (connection.settings.client !== 'sqlite3') {
          options.pool = {
            min: _.get(connection.options, 'pool.min', 0),
            max: _.get(connection.options, 'pool.max', 10),
            acquireTimeoutMillis: _.get(connection.options, 'pool.acquireTimeoutMillis', 2000),
            createTimeoutMillis: _.get(connection.options, 'pool.createTimeoutMillis', 2000),
            idleTimeoutMillis: _.get(connection.options, 'pool.idleTimeoutMillis', 30000),
            reapIntervalMillis: _.get(connection.options, 'pool.reapIntervalMillis', 1000),
            createRetryIntervalMillis: _.get(connection.options, 'pool.createRetryIntervalMillis', 200),
          };
        }
>>>>>>> 07011d2e

          if (connection.settings.client !== 'sqlite3') {
            options.pool = {
              min: _.get(connection.options, 'pool.min', 0),
              max: _.get(connection.options, 'pool.max', 10),
              acquireTimeoutMillis: _.get(
                connection.options,
                'pool.acquireTimeoutMillis',
                2000
              ),
              createTimeoutMillis: _.get(
                connection.options,
                'pool.createTimeoutMillis',
                2000
              ),
              idleTimeoutMillis: _.get(
                connection.options,
                'pool.idleTimeoutMillis',
                30000
              ),
              reapIntervalMillis: _.get(
                connection.options,
                'pool.reapIntervalMillis',
                1000
              ),
              createRetryIntervalMillis: _.get(
                connection.options,
                'pool.createRetryIntervalMillis',
                200
              ),
            };
          }

          // Resolve path to the directory containing the database file.
          const fileDirectory = options.connection.filename
            ? path.dirname(
                path.resolve(strapi.config.appPath, options.connection.filename)
              )
            : '';

          switch (options.client) {
            case 'mysql':
              options.connection.typeCast = (field, next) => {
                if (field.type == 'TINY' && field.length == 1) {
                  let value = field.string();
                  return value ? value == '1' : null;
                }
                return next();
              };
              break;
            case 'pg':
              client.types.setTypeParser(1700, 'text', parseFloat);

              if (_.isString(_.get(options.connection, 'schema'))) {
                options.pool = {
                  min: _.get(connection.options, 'pool.min') || 0,
                  max: _.get(connection.options, 'pool.max') || 10,
                  afterCreate: (conn, cb) => {
                    conn.query(
                      `SET SESSION SCHEMA '${options.connection.schema}';`,
                      err => {
                        cb(err, conn);
                      }
                    );
                  },
                };
              } else {
                delete options.connection.schema;
              }
              break;
            case 'sqlite3':
              // Create the directory if it does not exist.
              try {
                fs.statSync(fileDirectory);
              } catch (err) {
                fs.mkdirSync(fileDirectory);
              }

              // Force base directory.
              // Note: it removes the warning logs when starting the administration in development mode.
              options.connection.filename = path.resolve(
                strapi.config.appPath,
                options.connection.filename
              );

              // Disable warn log
              // .returning() is not supported by sqlite3 and will not have any effect.
              options.log = {
                warn: () => {},
              };

              break;
          }

          // Finally, use the client via `knex`.
          // If anyone has a solution to use different paths for `knex` and clients
          // please drop us an email at support@strapi.io-- it would avoid the Strapi
          // applications to have `knex` as a dependency.
          try {
            // Try to require from local dependency.
            const connection = require('knex')(options);
            _.set(strapi, `connections.${name}`, connection);
          } catch (err) {
            strapi.log.error(
              'Impossible to use the `' + name + '` connection...'
            );
            strapi.log.warn(
              'Be sure that your client `' +
                name +
                '` are in the same node_modules directory'
            );
            strapi.log.error(err);
            strapi.stop();
          }
        }
      );

      cb();
    },
  };

  return hook;
};<|MERGE_RESOLUTION|>--- conflicted
+++ resolved
@@ -102,7 +102,6 @@
             strapi.stop();
           }
 
-<<<<<<< HEAD
           const options = _.defaultsDeep(
             {
               client: connection.settings.client,
@@ -116,7 +115,7 @@
                 charset: _.get(connection.settings, 'charset'),
                 schema: _.get(connection.settings, 'schema', 'public'),
                 port: _.get(connection.settings, 'port'),
-                socket: _.get(connection.settings, 'socketPath'),
+                socketPath: _.get(connection.settings, 'socketPath'),
                 ssl: _.get(connection.settings, 'ssl', false),
                 timezone: _.get(connection.settings, 'timezone', 'utc'),
                 filename: _.get(
@@ -135,40 +134,6 @@
             },
             strapi.config.hook.settings.knex
           );
-=======
-        const options = _.defaultsDeep({
-          client: connection.settings.client,
-          connection: {
-            host: _.get(connection.settings, 'host'),
-            user: _.get(connection.settings, 'username') || _.get(connection.settings, 'user'),
-            password: _.get(connection.settings, 'password'),
-            database: _.get(connection.settings, 'database'),
-            charset: _.get(connection.settings, 'charset'),
-            schema: _.get(connection.settings, 'schema', 'public'),
-            port: _.get(connection.settings, 'port'),
-            socketPath: _.get(connection.settings, 'socketPath'),
-            ssl: _.get(connection.settings, 'ssl', false),
-            timezone: _.get(connection.settings, 'timezone', 'utc'),
-            filename: _.get(connection.settings, 'filename', '.tmp/data.db')
-          },
-          debug: _.get(connection.options, 'debug', false),
-          acquireConnectionTimeout: _.get(connection.options, 'acquireConnectionTimeout'),
-          migrations: _.get(connection.options, 'migrations'),
-          useNullAsDefault: _.get(connection.options, 'useNullAsDefault'),
-        }, strapi.config.hook.settings.knex);
-
-        if (connection.settings.client !== 'sqlite3') {
-          options.pool = {
-            min: _.get(connection.options, 'pool.min', 0),
-            max: _.get(connection.options, 'pool.max', 10),
-            acquireTimeoutMillis: _.get(connection.options, 'pool.acquireTimeoutMillis', 2000),
-            createTimeoutMillis: _.get(connection.options, 'pool.createTimeoutMillis', 2000),
-            idleTimeoutMillis: _.get(connection.options, 'pool.idleTimeoutMillis', 30000),
-            reapIntervalMillis: _.get(connection.options, 'pool.reapIntervalMillis', 1000),
-            createRetryIntervalMillis: _.get(connection.options, 'pool.createRetryIntervalMillis', 200),
-          };
-        }
->>>>>>> 07011d2e
 
           if (connection.settings.client !== 'sqlite3') {
             options.pool = {
