/**
 *
 * EditPage
 *
 */

import React from 'react';
import moment from 'moment';
import { connect } from 'react-redux';
import { bindActionCreators, compose } from 'redux';
import { createStructuredSelector } from 'reselect';
import PropTypes from 'prop-types';
import { cloneDeep, findIndex, get, includes, isEmpty, isObject, toNumber, toString, replace } from 'lodash';
import cn from 'classnames';

// You can find these components in either
// ./node_modules/strapi-helper-plugin/lib/src
// or strapi/packages/strapi-helper-plugin/lib/src
import BackHeader from 'components/BackHeader';
import LoadingIndicator from 'components/LoadingIndicator';
import PluginHeader from 'components/PluginHeader';
import PopUpWarning from 'components/PopUpWarning';

// Plugin's components
import Edit from 'components/Edit';
import EditRelations from 'components/EditRelations';

// App selectors
import { makeSelectSchema } from 'containers/App/selectors';

import injectReducer from 'utils/injectReducer';
import injectSaga from 'utils/injectSaga';
import getQueryParameters from 'utils/getQueryParameters';
import { bindLayout } from 'utils/bindLayout';
import inputValidations from 'utils/inputsValidations';
import { generateRedirectURI } from 'containers/ListPage/utils';

import { checkFormValidity } from 'utils/formValidations';

import {
  changeData,
  getData,
  getLayout,
  initModelProps,
  onCancel,
  resetProps,
  setFileRelations,
  setFormErrors,
  submit,
} from './actions';

import reducer from './reducer';
import saga from './saga';
import makeSelectEditPage from './selectors';
import styles from './styles.scss';

export class EditPage extends React.Component {
  state = { showWarning: false };

  componentDidMount() {
    this.initComponent(this.props);
  }

  componentDidUpdate(prevProps) {
    if (prevProps.location.pathname !== this.props.location.pathname) {
      this.props.resetProps();
      this.initComponent(this.props);
    }

    if (prevProps.editPage.submitSuccess !== this.props.editPage.submitSuccess) {
      if (!isEmpty(this.props.location.search) && includes(this.props.location.search, '?redirectUrl')) {
        const redirectUrl = this.props.location.search.split('?redirectUrl=')[1];

        this.props.history.push({
          pathname: redirectUrl.split('?')[0],
          search: redirectUrl.split('?')[1],
        });
      } else {
        this.props.history.push({
          pathname: replace(this.props.location.pathname, '/create', ''),
          search: `?source=${this.getSource()}`,
        });
      }
    }
  }

  componentWillUnmount() {
    this.props.resetProps();
  }

  /**
   * Retrive the model's custom layout
   * @return {[type]} [description]
   */
  getLayout = () => (
    bindLayout.call(this, get(this.props.editPage, ['layout', this.getModelName()], {}))
  )

  /**
   *
   *
   * @type {[type]}
   */
  getAttributeValidations = (name) => get(this.props.editPage.formValidations, [findIndex(this.props.editPage.formValidations, ['name', name]), 'validations'], {})

  /**
   * Retrieve the model
   * @type {Object}
   */
  getModel = () => get(this.props.schema, ['models', this.getModelName()]) || get(this.props.schema, ['models', 'plugins', this.getSource(), this.getModelName()]);

  /**
   * Retrieve specific attribute
   * @type {String} name
   */
  getModelAttribute = (name) => get(this.getModelAttributes(), name);

  /**
   * Retrieve the model's attributes
   * @return {Object}
   */
  getModelAttributes = () => this.getModel().attributes;

  /**
   * Retrieve the model's name
   * @return {String} model's name
   */
  getModelName = () => this.props.match.params.slug.toLowerCase();

  /**
   * Retrieve model's schema
   * @return {Object}
   */
  getSchema = () => this.getSource() !== 'content-manager' ?
    get(this.props.schema, ['models', 'plugins', this.getSource(), this.getModelName()])
    : get(this.props.schema, ['models', this.getModelName()]);

  getPluginHeaderTitle = () => {
    if (this.isCreating()) {
      return toString(this.props.editPage.pluginHeaderTitle);
    }

    return this.props.match.params.id;
  }

  /**
   * Retrieve the model's source
   * @return {String}
   */
  getSource = () => getQueryParameters(this.props.location.search, 'source');

  /**
   * Initialize component
   */
  initComponent = (props) => {
    this.props.initModelProps(this.getModelName(), this.isCreating(), this.getSource(), this.getModelAttributes());

    if (!this.isCreating()) {
      const mainField = get(this.getModel(), 'info.mainField') || this.getModel().primaryKey;
      this.props.getData(props.match.params.id, this.getSource(), mainField);
    } else {
      this.props.getLayout(this.getSource());
    }

    // Get all relations made with the upload plugin
    const fileRelations = Object.keys(get(this.getSchema(), 'relations', {})).reduce((acc, current) => {
      const association = get(this.getSchema(), ['relations', current], {});

      if (association.plugin === 'upload' && association[association.type] === 'file') {
        const relation = {
          name: current,
          multiple: association.nature === 'manyToManyMorph',
        };

        acc.push(relation);
      }
      return acc;
    }, []);

    // Update the reducer so we can use it to create the appropriate FormData in the saga
    this.props.setFileRelations(fileRelations);
  }

  handleBlur = ({ target }) => {
    const defaultValue = get(this.getModelAttribute(target.name), 'default');

    if (isEmpty(target.value) && defaultValue && target.value !== false) {
      return this.props.changeData({
        target: {
          name: `record.${target.name}`,
          value: defaultValue,
        },
      });
    }

    const errorIndex = findIndex(this.props.editPage.formErrors, ['name', target.name]);
    const errors = inputValidations(target.value, this.getAttributeValidations(target.name), target.type);
    const formErrors = cloneDeep(this.props.editPage.formErrors);

    if (errorIndex === -1 && !isEmpty(errors)) {
      formErrors.push({ name: target.name, errors });
    } else if (errorIndex !== -1 && isEmpty(errors)) {
      formErrors.splice(errorIndex, 1);
    } else if (!isEmpty(errors)) {
      formErrors.splice(errorIndex, 1, { name: target.name, errors });
    }

    return this.props.setFormErrors(formErrors);
  }

  handleChange = (e) => {
    let value = e.target.value;
    // Check if date
    if (isObject(e.target.value) && e.target.value._isAMomentObject === true) {
      value = moment(e.target.value, 'YYYY-MM-DD HH:mm:ss').format();
    } else if (['float', 'integer', 'biginteger', 'decimal'].indexOf(get(this.getSchema(), ['fields', e.target.name, 'type'])) !== -1) {
      value = toNumber(e.target.value);
    }

    const target = {
      name: `record.${e.target.name}`,
      value,
    };

    this.props.changeData({ target });
  }

  handleRedirect = ({ model, id, source = 'content-manager'}) => {
    const pathname = `${this.props.match.path.replace(':slug', model).replace(':id', id)}`;

    this.props.history.push({
      pathname,
      search: `?source=${source}&redirectURI=${generateRedirectURI({ model, search: `?source=${source}` })}`,
    });
  }

  handleSubmit = (e) => {
    e.preventDefault();
    const formErrors = checkFormValidity(this.generateFormFromRecord(), this.props.editPage.formValidations);

    if (isEmpty(formErrors)) {
      this.props.submit();
    }

    this.props.setFormErrors(formErrors);
  }

  isCreating = () => this.props.match.params.id === 'create';

  isRelationComponentNull = () => (
    Object.keys(get(this.getSchema(), 'relations', {})).filter(relation => (
      get(this.getSchema(), ['relations', relation, 'plugin']) !== 'upload' &&
      (!get(this.getSchema(), ['relations', relation, 'nature'], '').toLowerCase().includes('morph') || !get(this.getSchema(), ['relations', relation, relation]))
    )).length === 0
  )

  // NOTE: technical debt that needs to be redone
  generateFormFromRecord = () => (
    Object.keys(this.getModelAttributes()).reduce((acc, current) => {
      acc[current] = get(this.props.editPage.record, current, '');

      return acc;
    }, {})
  )

  pluginHeaderActions =  () => (
    [
      {
        label: 'content-manager.containers.Edit.reset',
        kind: 'secondary',
        onClick: this.toggle,
        type: 'button',
        disabled: this.showLoaders(),
      },
      {
        kind: 'primary',
        label: 'content-manager.containers.Edit.submit',
        onClick: this.handleSubmit,
        type: 'submit',
        loader: this.props.editPage.showLoader,
        style: this.props.editPage.showLoader ? { marginRight: '18px' } : {},
        disabled: this.showLoaders(),
      },
    ]
  );

  showLoaders = () => {
    const { editPage: { isLoading, layout } } = this.props;

    return isLoading && !this.isCreating() || isLoading && get(layout, this.getModelName()) === undefined;
  }

  toggle = () => this.setState(prevState => ({ showWarning: !prevState.showWarning }));

  render() {
<<<<<<< HEAD
    const { editPage } = this.props;
    console.log(this.props);
=======
    const { editPage, onCancel } = this.props;
    const { showWarning } = this.state;

>>>>>>> f8d5da71
    return (
      <div>
        <form onSubmit={this.handleSubmit}>
          <BackHeader onClick={() => this.props.history.goBack()} />
          <div className={cn('container-fluid', styles.containerFluid)}>
            <PluginHeader
              actions={this.pluginHeaderActions()}
              title={{ id: this.getPluginHeaderTitle() }}
            />
            <PopUpWarning
              isOpen={showWarning}
              toggleModal={this.toggle}
              content={{
                title: 'content-manager.popUpWarning.title',
                message: 'content-manager.popUpWarning.warning.cancelAllSettings',
                cancel: 'content-manager.popUpWarning.button.cancel',
                confirm: 'content-manager.popUpWarning.button.confirm',
              }}
              popUpWarningType="danger"
              onConfirm={() => {
                onCancel();
                this.toggle();
              }}
            />
            <div className="row">
              <div className={this.isRelationComponentNull() ? 'col-lg-12' : 'col-lg-9'}>
                <div className={styles.main_wrapper}>
                  {this.showLoaders() ? (
                    <LoadingIndicator />
                  ) : (
                    <Edit
                      attributes={this.getModelAttributes()}
                      didCheckErrors={editPage.didCheckErrors}
                      formValidations={editPage.formValidations}
                      formErrors={editPage.formErrors}
                      layout={this.getLayout()}
                      modelName={this.getModelName()}
                      onBlur={this.handleBlur}
                      onChange={this.handleChange}
                      record={editPage.record}
                      resetProps={editPage.resetProps}
                      schema={this.getSchema()}
                    />
                  )}
                </div>
              </div>
              {!this.isRelationComponentNull() && (
                <div className={cn('col-lg-3')}>
                  <div className={styles.sub_wrapper}>
                    {!this.isRelationComponentNull() && (
                      <EditRelations
                        currentModelName={this.getModelName()}
                        location={this.props.location}
                        changeData={this.props.changeData}
                        record={editPage.record}
                        schema={this.getSchema()}
                        onRedirect={this.handleRedirect}
                      />
                    )}
                  </div>
                </div>
              )}
            </div>
          </div>
        </form>
      </div>
    );
  }
}

EditPage.contextTypes = {
  plugins: PropTypes.object,
};

EditPage.defaultProps = {
  schema: {},
};

EditPage.propTypes = {
  changeData: PropTypes.func.isRequired,
  editPage: PropTypes.object.isRequired,
  getData: PropTypes.func.isRequired,
  getLayout: PropTypes.func.isRequired,
  history: PropTypes.object.isRequired,
  initModelProps: PropTypes.func.isRequired,
  location: PropTypes.object.isRequired,
  match: PropTypes.object.isRequired,
  onCancel: PropTypes.func.isRequired,
  resetProps: PropTypes.func.isRequired,
  schema: PropTypes.object,
  setFileRelations: PropTypes.func.isRequired,
  setFormErrors: PropTypes.func.isRequired,
  submit: PropTypes.func.isRequired,
};

function mapDispatchToProps(dispatch) {
  return bindActionCreators(
    {
      changeData,
      getData,
      getLayout,
      initModelProps,
      onCancel,
      resetProps,
      setFileRelations,
      setFormErrors,
      submit,
    },
    dispatch,
  );
}

const mapStateToProps = createStructuredSelector({
  editPage: makeSelectEditPage(),
  schema: makeSelectSchema(),
});

const withConnect = connect(mapStateToProps, mapDispatchToProps);

const withReducer = injectReducer({ key: 'editPage', reducer });
const withSaga = injectSaga({ key: 'editPage', saga });

export default compose(
  withReducer,
  withSaga,
  withConnect,
)(EditPage);

<|MERGE_RESOLUTION|>--- conflicted
+++ resolved
@@ -293,14 +293,9 @@
   toggle = () => this.setState(prevState => ({ showWarning: !prevState.showWarning }));
 
   render() {
-<<<<<<< HEAD
-    const { editPage } = this.props;
-    console.log(this.props);
-=======
     const { editPage, onCancel } = this.props;
     const { showWarning } = this.state;
 
->>>>>>> f8d5da71
     return (
       <div>
         <form onSubmit={this.handleSubmit}>
