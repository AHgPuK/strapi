--- conflicted
+++ resolved
@@ -16,14 +16,8 @@
   "attribute.string": "Chaîne de caractères",
   "attribute.text": "Texte",
   "button.attributes.add": "Ajouter un champ",
-<<<<<<< HEAD
-  "button.contentType.add": "Ajouter un type de contenu",
-  "button.model.add": "Ajouter un type de contenu",
-  "button.group.add": "Ajouter un group",
-=======
   "button.contentType.add": "Ajouter un Type de Contenu",
   "button.group.add": "Ajouter un Groupe",
->>>>>>> d6409eb6
   "button.models.create": "Créer un Type de Contenu",
   "button.groups.create": "Créer un Groupe",
   "contentType.temporaryDisplay": "(Non sauvegardé)",
