--- conflicted
+++ resolved
@@ -8,12 +8,12 @@
 import CardControlsWrapper from '../CardControlsWrapper';
 import Wrapper from './Wrapper';
 
-<<<<<<< HEAD
-const List = ({ data, onChange, onClickEditFile, selectedItems }) => {
-=======
-const List = ({ data, onChange, selectedItems, canSelect }) => {
->>>>>>> 278b7084
+const List = ({ data, onChange, onClickEditFile, selectedItems, canSelect }) => {
   const matrix = createMatrix(data);
+
+  const handleClick = e => {
+    e.stopPropagation();
+  };
 
   return (
     <Wrapper>
@@ -28,31 +28,17 @@
 
               return (
                 <div className="col-xs-12 col-md-6 col-xl-3" key={id}>
-<<<<<<< HEAD
-                  <Card
-                    checked={checked}
-                    {...item}
-                    onClick={onClickEditFile}
-                    url={`${strapi.backendURL}${url}`}
-                  >
-                    <CardControlsWrapper leftAlign className="card-control-wrapper">
-                      <Checkbox
-                        name={`${id}`}
-                        onChange={onChange}
-                        value={checked}
-                        onClick={e => {
-                          e.stopPropagation();
-                        }}
-                      />
-                    </CardControlsWrapper>
-=======
-                  <Card checked={checked} {...item} url={fileUrl}>
+                  <Card checked={checked} {...item} url={fileUrl} onClick={onClickEditFile}>
                     {(checked || canSelect) && (
                       <CardControlsWrapper leftAlign className="card-control-wrapper">
-                        <Checkbox name={`${id}`} onChange={onChange} value={checked} />
+                        <Checkbox
+                          name={`${id}`}
+                          onChange={onChange}
+                          onClick={handleClick}
+                          value={checked}
+                        />
                       </CardControlsWrapper>
                     )}
->>>>>>> 278b7084
                   </Card>
                 </div>
               );
