--- conflicted
+++ resolved
@@ -8,10 +8,7 @@
  * reloading is not a neccessity for you then you can refactor it and remove
  * the linting exception.
  */
-<<<<<<< HEAD
-=======
 
->>>>>>> 99d03e22
 import React from 'react';
 import { FormattedMessage } from 'react-intl';
 
