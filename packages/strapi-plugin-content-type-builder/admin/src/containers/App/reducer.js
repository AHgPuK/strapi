/*
 *
 * App reducer
 *
 */

<<<<<<< HEAD
import { fromJS, List, Map } from 'immutable';
=======
import { fromJS, List, Map, OrderedMap } from 'immutable';
>>>>>>> 6ec2b17e
import pluralize from 'pluralize';
import {
  ADD_ATTRIBUTE_RELATION,
  ADD_ATTRIBUTE_TO_EXISITING_CONTENT_TYPE,
  ADD_ATTRIBUTE_TO_TEMP_CONTENT_TYPE,
  CANCEL_NEW_CONTENT_TYPE,
  CLEAR_TEMPORARY_ATTRIBUTE,
  CLEAR_TEMPORARY_ATTRIBUTE_RELATION,
  CREATE_TEMP_CONTENT_TYPE,
  DELETE_MODEL_ATTRIBUTE,
  DELETE_MODEL_SUCCEEDED,
  DELETE_TEMPORARY_MODEL,
  GET_DATA_SUCCEEDED,
  ON_CHANGE_EXISTING_CONTENT_TYPE_MAIN_INFOS,
  ON_CHANGE_NEW_CONTENT_TYPE_MAIN_INFOS,
  ON_CHANGE_ATTRIBUTE,
  ON_CHANGE_RELATION,
  ON_CHANGE_RELATION_TARGET,
  RESET_EXISTING_CONTENT_TYPE_MAIN_INFOS,
  RESET_NEW_CONTENT_TYPE_MAIN_INFOS,
  RESET_EDIT_EXISTING_CONTENT_TYPE,
  RESET_EDIT_TEMP_CONTENT_TYPE,
  RESET_PROPS,
  SAVE_EDITED_ATTRIBUTE,
  SAVE_EDITED_ATTRIBUTE_RELATION,
  SET_TEMPORARY_ATTRIBUTE,
  SET_TEMPORARY_ATTRIBUTE_RELATION,
  SUBMIT_CONTENT_TYPE_SUCCEEDED,
  SUBMIT_TEMP_CONTENT_TYPE_SUCCEEDED,
  UPDATE_TEMP_CONTENT_TYPE,
  ON_CHANGE_RELATION_NATURE,
} from './constants';

export const initialState = fromJS({
  connections: List([]),
  initialData: {},
  isLoading: true,
  models: List([]),
  modifiedData: {},
  newContentType: {
    collectionName: '',
    connection: '',
    description: '',
    mainField: '',
    name: '',
<<<<<<< HEAD
    attributes: {},
=======
    attributes: OrderedMap({}),
>>>>>>> 6ec2b17e
  },
  newContentTypeClone: {
    collectionName: '',
    connection: '',
    description: '',
    mainField: '',
    name: '',
<<<<<<< HEAD
    attributes: {},
=======
    attributes: OrderedMap({}),
>>>>>>> 6ec2b17e
  },
  temporaryAttribute: {},
  temporaryAttributeRelation: {
    name: '',
    columnName: '',
    dominant: false,
    targetColumnName: '',
    key: '-',
    nature: 'oneWay',
    plugin: '',
    target: '',
    unique: false,
  },
  initialTemporaryAttributeRelation: {
    name: '',
    columnName: '',
    dominant: false,
    targetColumnName: '',
    key: '-',
    nature: 'oneWay',
    plugin: '',
    target: '',
    unique: false,
  },
  shouldRefetchData: false,
});

export const shouldPluralizeKey = nature => ['manyToMany', 'manyToOne'].includes(nature);
export const shouldPluralizeName = nature => ['manyToMany', 'oneToMany'].includes(nature);

function appReducer(state = initialState, action) {
  switch (action.type) {
    case ADD_ATTRIBUTE_RELATION: {
      const { isModelTemporary, modelName } = action;
      const basePath = isModelTemporary ? ['newContentType'] : ['modifiedData', modelName];
      const { key, name, nature, target } = state.get('temporaryAttributeRelation').toJS();

      let newState = state.updateIn([...basePath, 'attributes', name], () => {
        const newAttribute = state.get('temporaryAttributeRelation').remove('name');

        return newAttribute;
      });

      if (target === modelName && nature !== 'oneWay') {
        newState = newState.updateIn([...basePath, 'attributes', key], () => {
          const newAttribute = state
            .get('temporaryAttributeRelation')
            .set('key', state.getIn(['temporaryAttributeRelation', 'name']))
            .update('dominant', () => false)
            .update('nature', value => {
              if (nature === 'oneToMany') {
                return 'manyToOne';
              } else if (nature === 'manyToOne') {
                return 'oneToMany';
              } else {
                return value;
              }
            })
            .remove('name');

          return newAttribute;
        });
      }

      return newState;
    }
    case ADD_ATTRIBUTE_TO_EXISITING_CONTENT_TYPE: {
<<<<<<< HEAD
      return state
        .updateIn(
          ['modifiedData', action.contentTypeName, 'attributes', state.getIn(['temporaryAttribute', 'name'])],
          () => {
            const temporaryAttributeType = state.getIn(['temporaryAttribute', 'type']);
            const type = action.attributeType === 'number' ? temporaryAttributeType : action.attributeType;
            const newAttribute = state
              .get('temporaryAttribute')
              .remove('name')
              .setIn(['type'], type);

            return newAttribute;
          },
        )
        .update('temporaryAttribute', () => Map({}));
    }
    case ADD_ATTRIBUTE_TO_TEMP_CONTENT_TYPE: {
      return state
        .updateIn(['newContentType', 'attributes', state.getIn(['temporaryAttribute', 'name'])], () => {
          const temporaryAttributeType = state.getIn(['temporaryAttribute', 'type']);
          const type = action.attributeType === 'number' ? temporaryAttributeType : action.attributeType;
          const newAttribute = state
            .get('temporaryAttribute')
            .remove('name')
            .setIn(['type'], type);

          return newAttribute;
        })
        .update('temporaryAttribute', () => Map({}));
    }
    case CANCEL_NEW_CONTENT_TYPE:
      return state.update('newContentType', () =>
        Map(initialState.get('newContentType').set('connection', state.getIn(['connections', 0]))),
      );
    case CLEAR_TEMPORARY_ATTRIBUTE:
      return state.update('temporaryAttribute', () => Map({}));
    case CLEAR_TEMPORARY_ATTRIBUTE_RELATION:
      return state
        .update('temporaryAttributeRelation', () => initialState.get('temporaryAttributeRelation'))
        .update('initialTemporaryAttributeRelation', () => initialState.get('temporaryAttributeRelation'));
    case CREATE_TEMP_CONTENT_TYPE:
      return state
        .update('models', list =>
          list.push(
            fromJS({
              icon: 'fa-cube',
              name: state.getIn(['newContentType', 'name']),
              description: state.getIn(['newContentType', 'description']),
              fields: 0,
              isTemporary: true,
            }),
          ),
        )
        .update('newContentTypeClone', () => state.get('newContentType'));
    case DELETE_MODEL_ATTRIBUTE: {
      const pathToModelName = action.keys
        .slice()
        .reverse()
        .splice(2)
        .reverse();
      const attributeToDelete = state.getIn(action.keys);
      const modelName = state.getIn([...pathToModelName, 'name']);

      if (attributeToDelete.get('target') === modelName && attributeToDelete.get('nature') !== 'oneWay') {
        return state
          .removeIn(action.keys)
          .removeIn([...action.keys.slice(0, action.keys.length - 1), attributeToDelete.get('key')]);
      }

      return state.removeIn(action.keys);
    }
    case DELETE_MODEL_SUCCEEDED:
      return state
        .removeIn(['models', state.get('models').findIndex(model => model.name === action.modelName)])
        .removeIn(['initialData', action.modelName])
        .removeIn(['modifiedData', action.modelName]);
    case DELETE_TEMPORARY_MODEL:
      return state
        .removeIn([
          'models',
          state.get('models').findIndex(model => model.name === state.getIn(['newContentType', 'name'])),
        ])
        .update('newContentType', () => fromJS(initialState.get('newContentType')))
        .update('newContentTypeClone', () => fromJS(initialState.get('newContentType')));
    case GET_DATA_SUCCEEDED:
      return state
        .update('connections', () => List(action.connections))
        .update('initialData', () => fromJS(action.initialData))
        .update('isLoading', () => false)
        .update('modifiedData', () => fromJS(action.initialData))
        .updateIn(['newContentType', 'connection'], () => action.connections[0])
        .update('models', () => List(fromJS(action.models)).sortBy(model => model.get('name')));
    case ON_CHANGE_EXISTING_CONTENT_TYPE_MAIN_INFOS:
      return state.updateIn(['modifiedData', ...action.keys], () => action.value);
    case ON_CHANGE_NEW_CONTENT_TYPE_MAIN_INFOS:
      return state.updateIn(['newContentType', ...action.keys], () => action.value);
    case ON_CHANGE_ATTRIBUTE:
      return state.updateIn(['temporaryAttribute', ...action.keys], () => action.value);
    case ON_CHANGE_RELATION:
      return state.updateIn(['temporaryAttributeRelation', ...action.keys], () => action.value);
    case ON_CHANGE_RELATION_NATURE: {
      const { currentModel, nature } = action;

      return state
        .updateIn(['temporaryAttributeRelation', 'nature'], () => nature)
        .updateIn(['temporaryAttributeRelation', 'dominant'], () => {
          return nature === 'manyToMany';
        })
        .updateIn(['temporaryAttributeRelation', 'name'], name => {
          const number = shouldPluralizeName(nature) ? 2 : 1;

          return pluralize(name, number);
        })
        .updateIn(['temporaryAttributeRelation', 'key'], key => {
          const number = shouldPluralizeKey(nature) ? 2 : 1;
          const newKey = nature !== 'oneWay' && key === '-' ? currentModel : key;

          if (nature === 'oneWay') {
            return '-';
          }

          return pluralize(newKey, number);
        });
    }
    case ON_CHANGE_RELATION_TARGET: {
      const {
        model: { source },
      } = action;
      const nature = state.getIn(['temporaryAttributeRelation', 'nature']);
      const name = shouldPluralizeName(nature) ? pluralize(action.model.name) : action.model.name;
      let key = shouldPluralizeKey(nature) ? pluralize(action.currentModel) : action.currentModel;

      if (nature === 'oneWay') {
        key = '-';
      }

      if (action.isEditing) {
        return state
          .updateIn(['temporaryAttributeRelation', 'target'], () => action.model.name)
          .updateIn(['temporaryAttributeRelation', 'plugin'], () => source || '');
      }

      return state
        .updateIn(['temporaryAttributeRelation', 'target'], () => action.model.name)
        .updateIn(['temporaryAttributeRelation', 'plugin'], () => source || '')
        .updateIn(['temporaryAttributeRelation', 'name'], () => name)
        .updateIn(['temporaryAttributeRelation', 'key'], () => key);
    }
    case RESET_EDIT_EXISTING_CONTENT_TYPE:
      return state
        .update('temporaryAttribute', () => Map({}))
        .updateIn(['modifiedData', action.contentTypeName], () =>
          state.getIn(['initialData', action.contentTypeName]),
        );
    case RESET_EDIT_TEMP_CONTENT_TYPE:
      return state.updateIn(['newContentType', 'attributes'], () => Map({}));
    case RESET_EXISTING_CONTENT_TYPE_MAIN_INFOS:
      return state.updateIn(['modifiedData', action.contentTypeName], () => {
        const initialContentType = state
          .getIn(['initialData', action.contentTypeName])
          .set('attributes', state.getIn(['modifiedData', action.contentTypeName, 'attributes']));

        return initialContentType;
      });
    case RESET_NEW_CONTENT_TYPE_MAIN_INFOS:
      return state.updateIn(['newContentType'], () => {
        const initialContentType = state
          .get('newContentTypeClone')
          .set('attributes', state.getIn(['newContentType', 'attributes']));

        return initialContentType;
      });
    case RESET_PROPS:
      return initialState;
    case SAVE_EDITED_ATTRIBUTE: {
      const basePath = action.isModelTemporary ? ['newContentType'] : ['modifiedData', action.modelName];

      return state.updateIn([...basePath, 'attributes'], attributes => {
        const temporaryAttribute = state.get('temporaryAttribute');
        const newAttribute = temporaryAttribute.remove('name');

        return attributes.remove(action.attributeName).set(temporaryAttribute.get('name'), newAttribute);
      });
    }
    case SAVE_EDITED_ATTRIBUTE_RELATION: {
      const basePath = action.isModelTemporary ? ['newContentType'] : ['modifiedData', action.modelName];
      const initialTemporaryAttributeRelationTarget = state.getIn([
        'initialTemporaryAttributeRelation',
        'target',
      ]);
      const temporaryAttributeRelation = state.get('temporaryAttributeRelation');
      let newState = state;

      if (
        initialTemporaryAttributeRelationTarget === action.modelName &&
        state.getIn(['initialTemporaryAttributeRelation', 'nature']) !== 'oneWay'
      ) {
        newState = newState
          .removeIn([...basePath, 'attributes', action.attributeName])
          .removeIn([...basePath, 'attributes', state.getIn(['initialTemporaryAttributeRelation', 'key'])]);
      }

      if (
        temporaryAttributeRelation.get('target') === action.modelName &&
        temporaryAttributeRelation.get('nature') !== 'oneWay'
      ) {
        const key = state.getIn(['temporaryAttributeRelation', 'key']);
        const name = state.getIn(['temporaryAttributeRelation', 'name']);
        const nature = state.getIn(['temporaryAttributeRelation', 'nature']);
        const otherNewAttribute = newState
          .get('temporaryAttributeRelation')
          .set('key', name)
          .set('dominant', false)
          .update('nature', value => {
            if (nature === 'oneToMany') {
              return 'manyToOne';
            } else if (nature === 'manyToOne') {
              return 'oneToMany';
            } else {
              return value;
            }
          })
          .remove('name');

        newState = newState.updateIn([...basePath, 'attributes', key], () => otherNewAttribute);
      }

      return newState.updateIn([...basePath, 'attributes'], attributes => {
        const newAttribute = temporaryAttributeRelation.remove('name');

        return attributes
          .remove(action.attributeName)
          .set(temporaryAttributeRelation.get('name'), newAttribute);
=======
      return state
        .updateIn(
          ['modifiedData', action.contentTypeName, 'attributes', state.getIn(['temporaryAttribute', 'name'])],
          () => {
            const temporaryAttributeType = state.getIn(['temporaryAttribute', 'type']);
            const type = action.attributeType === 'number' ? temporaryAttributeType : action.attributeType;
            const newAttribute = state
              .get('temporaryAttribute')
              .remove('name')
              .setIn(['type'], type);

            return newAttribute;
          },
        )
        .update('temporaryAttribute', () => Map({}));
    }
    case ADD_ATTRIBUTE_TO_TEMP_CONTENT_TYPE: {
      return state
        .updateIn(['newContentType', 'attributes', state.getIn(['temporaryAttribute', 'name'])], () => {
          const temporaryAttributeType = state.getIn(['temporaryAttribute', 'type']);
          const type = action.attributeType === 'number' ? temporaryAttributeType : action.attributeType;
          const newAttribute = state
            .get('temporaryAttribute')
            .remove('name')
            .setIn(['type'], type);

          return newAttribute;
        })
        .update('temporaryAttribute', () => Map({}));
    }
    case CANCEL_NEW_CONTENT_TYPE:
      return state.update('newContentType', () =>
        Map(initialState.get('newContentType').set('connection', state.getIn(['connections', 0]))),
      );
    case CLEAR_TEMPORARY_ATTRIBUTE:
      return state.update('temporaryAttribute', () => Map({}));
    case CLEAR_TEMPORARY_ATTRIBUTE_RELATION:
      return state
        .update('temporaryAttribute', () => Map({}))
        .update('temporaryAttributeRelation', () => initialState.get('temporaryAttributeRelation'))
        .update('initialTemporaryAttributeRelation', () => initialState.get('temporaryAttributeRelation'));
    case CREATE_TEMP_CONTENT_TYPE:
      return state
        .update('models', list =>
          list.push(
            fromJS({
              icon: 'fa-cube',
              name: state.getIn(['newContentType', 'name']),
              description: state.getIn(['newContentType', 'description']),
              fields: 0,
              isTemporary: true,
            }),
          ),
        )
        .update('newContentTypeClone', () => state.get('newContentType'));
    case DELETE_MODEL_ATTRIBUTE: {
      const pathToModelName = action.keys
        .slice()
        .reverse()
        .splice(2)
        .reverse();
      const attributeToDelete = state.getIn(action.keys);
      const modelName = state.getIn([...pathToModelName, 'name']);

      if (attributeToDelete.get('target') === modelName && attributeToDelete.get('nature') !== 'oneWay') {
        return state
          .removeIn(action.keys)
          .removeIn([...action.keys.slice(0, action.keys.length - 1), attributeToDelete.get('key')]);
      }

      return state.removeIn(action.keys);
    }
    case DELETE_MODEL_SUCCEEDED:
      return state
        .removeIn(['models', state.get('models').findIndex(model => model.get('name') === action.modelName)])
        .removeIn(['initialData', action.modelName])
        .removeIn(['modifiedData', action.modelName]);
    case DELETE_TEMPORARY_MODEL:
      return state
        .removeIn([
          'models',
          state
            .get('models')
            .findIndex(model => model.get('name') === state.getIn(['newContentType', 'name'])),
        ])
        .update('newContentType', () => fromJS(initialState.get('newContentType')))
        .update('newContentTypeClone', () => fromJS(initialState.get('newContentType')));
    case GET_DATA_SUCCEEDED:
      return state
        .update('connections', () => List(action.connections))
        .update('initialData', () => fromJS(action.initialData))
        .update('isLoading', () => false)
        .update('modifiedData', () => fromJS(action.initialData))
        .updateIn(['newContentType', 'connection'], () => action.connections[0])
        .update('models', () => List(fromJS(action.models)).sortBy(model => model.get('name')));
    case ON_CHANGE_EXISTING_CONTENT_TYPE_MAIN_INFOS:
      return state.updateIn(['modifiedData', ...action.keys], () => action.value);
    case ON_CHANGE_NEW_CONTENT_TYPE_MAIN_INFOS:
      return state.updateIn(['newContentType', ...action.keys], () => action.value);
    case ON_CHANGE_ATTRIBUTE:
      return state.updateIn(['temporaryAttribute', ...action.keys], () => action.value);
    case ON_CHANGE_RELATION:
      return state.updateIn(['temporaryAttributeRelation', ...action.keys], () => action.value);
    case ON_CHANGE_RELATION_NATURE: {
      const { currentModel, nature } = action;

      return state
        .updateIn(['temporaryAttributeRelation', 'nature'], () => nature)
        .updateIn(['temporaryAttributeRelation', 'dominant'], () => {
          return nature === 'manyToMany';
        })
        .updateIn(['temporaryAttributeRelation', 'name'], name => {
          const number = shouldPluralizeName(nature) ? 2 : 1;

          return pluralize(name, number);
        })
        .updateIn(['temporaryAttributeRelation', 'key'], key => {
          const number = shouldPluralizeKey(nature) ? 2 : 1;
          const newKey = nature !== 'oneWay' && key === '-' ? currentModel : key;

          if (nature === 'oneWay') {
            return '-';
          }

          return pluralize(newKey, number);
        });
    }
    case ON_CHANGE_RELATION_TARGET: {
      const {
        model: { source },
      } = action;
      const nature = state.getIn(['temporaryAttributeRelation', 'nature']);
      const name = shouldPluralizeName(nature) ? pluralize(action.model.name) : action.model.name;
      let key = shouldPluralizeKey(nature) ? pluralize(action.currentModel) : action.currentModel;

      if (nature === 'oneWay') {
        key = '-';
      }

      return state
        .updateIn(['temporaryAttributeRelation', 'target'], () => action.model.name)
        .updateIn(['temporaryAttributeRelation', 'plugin'], () => source || '')
        .updateIn(['temporaryAttributeRelation', 'name'], () => name)
        .updateIn(['temporaryAttributeRelation', 'key'], () => key);
    }
    case RESET_EDIT_EXISTING_CONTENT_TYPE:
      return state
        .update('temporaryAttribute', () => Map({}))
        .updateIn(['modifiedData', action.contentTypeName], () =>
          state.getIn(['initialData', action.contentTypeName]),
        );
    case RESET_EDIT_TEMP_CONTENT_TYPE:
      return state.updateIn(['newContentType', 'attributes'], () => Map({}));
    case RESET_EXISTING_CONTENT_TYPE_MAIN_INFOS:
      return state.updateIn(['modifiedData', action.contentTypeName], () => {
        const initialContentType = state
          .getIn(['initialData', action.contentTypeName])
          .set('attributes', state.getIn(['modifiedData', action.contentTypeName, 'attributes']));

        return initialContentType;
      });
    case RESET_NEW_CONTENT_TYPE_MAIN_INFOS:
      return state.updateIn(['newContentType'], () => {
        const initialContentType = state
          .get('newContentTypeClone')
          .set('attributes', state.getIn(['newContentType', 'attributes']));

        return initialContentType;
      });
    case RESET_PROPS:
      return initialState;
    case SAVE_EDITED_ATTRIBUTE: {
      const basePath = action.isModelTemporary ? ['newContentType'] : ['modifiedData', action.modelName];

      return state
        .updateIn([...basePath, 'attributes'], attributes => {
          const temporaryAttribute = state.get('temporaryAttribute');
          const newAttribute = temporaryAttribute.remove('name');

          return attributes.update(action.attributeName, () => {
            return newAttribute;
          });
        })
        .updateIn([...basePath], obj => {
          const newObj = obj
            .get('attributes')
            .keySeq()
            .reduce((acc, current) => {
              const name =
                current === action.attributeName ? state.getIn(['temporaryAttribute', 'name']) : current;

              acc[name] = obj.getIn(['attributes', current]);

              return acc;
            }, {});

          return obj.set('attributes', OrderedMap(newObj));
        });
    }
    case SAVE_EDITED_ATTRIBUTE_RELATION: {
      const basePath = action.isModelTemporary ? ['newContentType'] : ['modifiedData', action.modelName];

      const initialAttribute = state.get('initialTemporaryAttributeRelation');
      const initialRelationNature = initialAttribute.get('nature');
      const initialAttributeName = initialAttribute.get('name');
      const initialAttributeRelationTarget = initialAttribute.get('target');
      const initialAttributeKey = initialAttribute.get('key');
      // const initialTemporaryAttributeRelationTarget = state.getIn([
      //   'initialTemporaryAttributeRelation',
      //   'target',
      // ]);
      const temporaryAttributeRelation = state.get('temporaryAttributeRelation');
      const hasInternalRelation = temporaryAttributeRelation.get('target') === action.modelName;
      const updatedRelationNature = temporaryAttributeRelation.get('nature');
      const updatedRelationTarget = temporaryAttributeRelation.get('target');

      const shouldAddComplementaryAttribute =
        initialRelationNature === 'oneWay' && updatedRelationNature !== 'oneWay';
      const shouldRemoveComplementaryAttribute =
        (initialRelationNature !== 'oneWay' && updatedRelationNature === 'oneWay') ||
        initialAttributeRelationTarget !== updatedRelationTarget;
      const shouldUpdateComplementaryAttribute =
        initialRelationNature !== 'oneWay' && updatedRelationNature !== 'oneWay';

      let newState = state;

      if (shouldRemoveComplementaryAttribute) {
        const attributeToRemove = initialAttribute.get('key');

        newState = newState.removeIn([...basePath, 'attributes', attributeToRemove]);
      }

      const key = state.getIn(['temporaryAttributeRelation', 'key']);
      const otherNewAttribute = newState
        .get('temporaryAttributeRelation')
        .set('key', temporaryAttributeRelation.get('name'))
        .set('dominant', false)
        .update('nature', value => {
          if (updatedRelationNature === 'oneToMany') {
            return 'manyToOne';
          } else if (updatedRelationNature === 'manyToOne') {
            return 'oneToMany';
          } else {
            return value;
          }
        })
        .remove('name');

      if (hasInternalRelation && shouldAddComplementaryAttribute) {
        newState = newState.updateIn([...basePath, 'attributes', key], () => otherNewAttribute);
      }

      if (
        hasInternalRelation &&
        updatedRelationNature !== 'oneWay' &&
        initialAttributeRelationTarget !== updatedRelationTarget
      ) {
        newState = newState.updateIn([...basePath, 'attributes', key], () => otherNewAttribute);
      }

      return newState.updateIn([...basePath], obj => {
        const newObj = obj
          .get('attributes')
          .keySeq()
          .reduce((acc, current) => {
            if (current === initialAttributeName) {
              acc[temporaryAttributeRelation.get('name')] = temporaryAttributeRelation.remove('name');
            } else if (
              hasInternalRelation &&
              shouldUpdateComplementaryAttribute &&
              current === initialAttributeKey
            ) {
              acc[key] = otherNewAttribute;
            } else {
              acc[current] = obj.getIn(['attributes', current]);
            }

            return acc;
          }, {});

        return obj.set('attributes', OrderedMap(newObj));
>>>>>>> 6ec2b17e
      });
    }
    case SET_TEMPORARY_ATTRIBUTE:
      return state.update('temporaryAttribute', () => {
        const basePath = action.isModelTemporary ? ['newContentType'] : ['modifiedData', action.modelName];
        const attribute = state
          .getIn([...basePath, 'attributes', action.attributeName])
          .set('name', action.attributeName);

        return attribute;
      });

    case SET_TEMPORARY_ATTRIBUTE_RELATION: {
      if (action.isEditing) {
        const basePath = action.isModelTemporary ? ['newContentType'] : ['modifiedData', action.target];

        return state
          .update('temporaryAttributeRelation', () =>
            state.getIn([...basePath, 'attributes', action.attributeName]).set('name', action.attributeName),
          )
          .update('initialTemporaryAttributeRelation', () =>
            state.getIn([...basePath, 'attributes', action.attributeName]).set('name', action.attributeName),
          );
      }

      return state
        .updateIn(['temporaryAttributeRelation', 'target'], () => action.target)
        .updateIn(['temporaryAttributeRelation', 'name'], () => action.target)
        .updateIn(['temporaryAttributeRelation', 'plugin'], () => action.source || '');
<<<<<<< HEAD
    }
    case SUBMIT_CONTENT_TYPE_SUCCEEDED: {
      return state.update('isLoading', () => true).update('shouldRefetchData', v => !v);
    }
=======
    }
    case SUBMIT_CONTENT_TYPE_SUCCEEDED: {
      return state.update('isLoading', () => true).update('shouldRefetchData', v => !v);
    }
>>>>>>> 6ec2b17e
    case SUBMIT_TEMP_CONTENT_TYPE_SUCCEEDED:
      return state
        .update('isLoading', () => true)
        .update('newContentType', () => Map(initialState.get('newContentType')))
        .update('newContentTypeClone', () => Map(initialState.get('newContentType')))
        .update('shouldRefetchData', v => !v);
    case UPDATE_TEMP_CONTENT_TYPE:
      return state
        .updateIn(
          ['models', state.get('models').findIndex(model => model.isTemporary === true), 'name'],
          () => state.getIn(['newContentType', 'name']),
        )
        .update('newContentTypeClone', () => state.get('newContentType'));
    default:
      return state;
  }
}

export default appReducer;<|MERGE_RESOLUTION|>--- conflicted
+++ resolved
@@ -4,11 +4,7 @@
  *
  */
 
-<<<<<<< HEAD
-import { fromJS, List, Map } from 'immutable';
-=======
 import { fromJS, List, Map, OrderedMap } from 'immutable';
->>>>>>> 6ec2b17e
 import pluralize from 'pluralize';
 import {
   ADD_ATTRIBUTE_RELATION,
@@ -54,11 +50,7 @@
     description: '',
     mainField: '',
     name: '',
-<<<<<<< HEAD
-    attributes: {},
-=======
     attributes: OrderedMap({}),
->>>>>>> 6ec2b17e
   },
   newContentTypeClone: {
     collectionName: '',
@@ -66,11 +58,7 @@
     description: '',
     mainField: '',
     name: '',
-<<<<<<< HEAD
-    attributes: {},
-=======
     attributes: OrderedMap({}),
->>>>>>> 6ec2b17e
   },
   temporaryAttribute: {},
   temporaryAttributeRelation: {
@@ -138,7 +126,6 @@
       return newState;
     }
     case ADD_ATTRIBUTE_TO_EXISITING_CONTENT_TYPE: {
-<<<<<<< HEAD
       return state
         .updateIn(
           ['modifiedData', action.contentTypeName, 'attributes', state.getIn(['temporaryAttribute', 'name'])],
@@ -177,6 +164,7 @@
       return state.update('temporaryAttribute', () => Map({}));
     case CLEAR_TEMPORARY_ATTRIBUTE_RELATION:
       return state
+        .update('temporaryAttribute', () => Map({}))
         .update('temporaryAttributeRelation', () => initialState.get('temporaryAttributeRelation'))
         .update('initialTemporaryAttributeRelation', () => initialState.get('temporaryAttributeRelation'));
     case CREATE_TEMP_CONTENT_TYPE:
@@ -212,14 +200,16 @@
     }
     case DELETE_MODEL_SUCCEEDED:
       return state
-        .removeIn(['models', state.get('models').findIndex(model => model.name === action.modelName)])
+        .removeIn(['models', state.get('models').findIndex(model => model.get('name') === action.modelName)])
         .removeIn(['initialData', action.modelName])
         .removeIn(['modifiedData', action.modelName]);
     case DELETE_TEMPORARY_MODEL:
       return state
         .removeIn([
           'models',
-          state.get('models').findIndex(model => model.name === state.getIn(['newContentType', 'name'])),
+          state
+            .get('models')
+            .findIndex(model => model.get('name') === state.getIn(['newContentType', 'name'])),
         ])
         .update('newContentType', () => fromJS(initialState.get('newContentType')))
         .update('newContentTypeClone', () => fromJS(initialState.get('newContentType')));
@@ -275,243 +265,6 @@
         key = '-';
       }
 
-      if (action.isEditing) {
-        return state
-          .updateIn(['temporaryAttributeRelation', 'target'], () => action.model.name)
-          .updateIn(['temporaryAttributeRelation', 'plugin'], () => source || '');
-      }
-
-      return state
-        .updateIn(['temporaryAttributeRelation', 'target'], () => action.model.name)
-        .updateIn(['temporaryAttributeRelation', 'plugin'], () => source || '')
-        .updateIn(['temporaryAttributeRelation', 'name'], () => name)
-        .updateIn(['temporaryAttributeRelation', 'key'], () => key);
-    }
-    case RESET_EDIT_EXISTING_CONTENT_TYPE:
-      return state
-        .update('temporaryAttribute', () => Map({}))
-        .updateIn(['modifiedData', action.contentTypeName], () =>
-          state.getIn(['initialData', action.contentTypeName]),
-        );
-    case RESET_EDIT_TEMP_CONTENT_TYPE:
-      return state.updateIn(['newContentType', 'attributes'], () => Map({}));
-    case RESET_EXISTING_CONTENT_TYPE_MAIN_INFOS:
-      return state.updateIn(['modifiedData', action.contentTypeName], () => {
-        const initialContentType = state
-          .getIn(['initialData', action.contentTypeName])
-          .set('attributes', state.getIn(['modifiedData', action.contentTypeName, 'attributes']));
-
-        return initialContentType;
-      });
-    case RESET_NEW_CONTENT_TYPE_MAIN_INFOS:
-      return state.updateIn(['newContentType'], () => {
-        const initialContentType = state
-          .get('newContentTypeClone')
-          .set('attributes', state.getIn(['newContentType', 'attributes']));
-
-        return initialContentType;
-      });
-    case RESET_PROPS:
-      return initialState;
-    case SAVE_EDITED_ATTRIBUTE: {
-      const basePath = action.isModelTemporary ? ['newContentType'] : ['modifiedData', action.modelName];
-
-      return state.updateIn([...basePath, 'attributes'], attributes => {
-        const temporaryAttribute = state.get('temporaryAttribute');
-        const newAttribute = temporaryAttribute.remove('name');
-
-        return attributes.remove(action.attributeName).set(temporaryAttribute.get('name'), newAttribute);
-      });
-    }
-    case SAVE_EDITED_ATTRIBUTE_RELATION: {
-      const basePath = action.isModelTemporary ? ['newContentType'] : ['modifiedData', action.modelName];
-      const initialTemporaryAttributeRelationTarget = state.getIn([
-        'initialTemporaryAttributeRelation',
-        'target',
-      ]);
-      const temporaryAttributeRelation = state.get('temporaryAttributeRelation');
-      let newState = state;
-
-      if (
-        initialTemporaryAttributeRelationTarget === action.modelName &&
-        state.getIn(['initialTemporaryAttributeRelation', 'nature']) !== 'oneWay'
-      ) {
-        newState = newState
-          .removeIn([...basePath, 'attributes', action.attributeName])
-          .removeIn([...basePath, 'attributes', state.getIn(['initialTemporaryAttributeRelation', 'key'])]);
-      }
-
-      if (
-        temporaryAttributeRelation.get('target') === action.modelName &&
-        temporaryAttributeRelation.get('nature') !== 'oneWay'
-      ) {
-        const key = state.getIn(['temporaryAttributeRelation', 'key']);
-        const name = state.getIn(['temporaryAttributeRelation', 'name']);
-        const nature = state.getIn(['temporaryAttributeRelation', 'nature']);
-        const otherNewAttribute = newState
-          .get('temporaryAttributeRelation')
-          .set('key', name)
-          .set('dominant', false)
-          .update('nature', value => {
-            if (nature === 'oneToMany') {
-              return 'manyToOne';
-            } else if (nature === 'manyToOne') {
-              return 'oneToMany';
-            } else {
-              return value;
-            }
-          })
-          .remove('name');
-
-        newState = newState.updateIn([...basePath, 'attributes', key], () => otherNewAttribute);
-      }
-
-      return newState.updateIn([...basePath, 'attributes'], attributes => {
-        const newAttribute = temporaryAttributeRelation.remove('name');
-
-        return attributes
-          .remove(action.attributeName)
-          .set(temporaryAttributeRelation.get('name'), newAttribute);
-=======
-      return state
-        .updateIn(
-          ['modifiedData', action.contentTypeName, 'attributes', state.getIn(['temporaryAttribute', 'name'])],
-          () => {
-            const temporaryAttributeType = state.getIn(['temporaryAttribute', 'type']);
-            const type = action.attributeType === 'number' ? temporaryAttributeType : action.attributeType;
-            const newAttribute = state
-              .get('temporaryAttribute')
-              .remove('name')
-              .setIn(['type'], type);
-
-            return newAttribute;
-          },
-        )
-        .update('temporaryAttribute', () => Map({}));
-    }
-    case ADD_ATTRIBUTE_TO_TEMP_CONTENT_TYPE: {
-      return state
-        .updateIn(['newContentType', 'attributes', state.getIn(['temporaryAttribute', 'name'])], () => {
-          const temporaryAttributeType = state.getIn(['temporaryAttribute', 'type']);
-          const type = action.attributeType === 'number' ? temporaryAttributeType : action.attributeType;
-          const newAttribute = state
-            .get('temporaryAttribute')
-            .remove('name')
-            .setIn(['type'], type);
-
-          return newAttribute;
-        })
-        .update('temporaryAttribute', () => Map({}));
-    }
-    case CANCEL_NEW_CONTENT_TYPE:
-      return state.update('newContentType', () =>
-        Map(initialState.get('newContentType').set('connection', state.getIn(['connections', 0]))),
-      );
-    case CLEAR_TEMPORARY_ATTRIBUTE:
-      return state.update('temporaryAttribute', () => Map({}));
-    case CLEAR_TEMPORARY_ATTRIBUTE_RELATION:
-      return state
-        .update('temporaryAttribute', () => Map({}))
-        .update('temporaryAttributeRelation', () => initialState.get('temporaryAttributeRelation'))
-        .update('initialTemporaryAttributeRelation', () => initialState.get('temporaryAttributeRelation'));
-    case CREATE_TEMP_CONTENT_TYPE:
-      return state
-        .update('models', list =>
-          list.push(
-            fromJS({
-              icon: 'fa-cube',
-              name: state.getIn(['newContentType', 'name']),
-              description: state.getIn(['newContentType', 'description']),
-              fields: 0,
-              isTemporary: true,
-            }),
-          ),
-        )
-        .update('newContentTypeClone', () => state.get('newContentType'));
-    case DELETE_MODEL_ATTRIBUTE: {
-      const pathToModelName = action.keys
-        .slice()
-        .reverse()
-        .splice(2)
-        .reverse();
-      const attributeToDelete = state.getIn(action.keys);
-      const modelName = state.getIn([...pathToModelName, 'name']);
-
-      if (attributeToDelete.get('target') === modelName && attributeToDelete.get('nature') !== 'oneWay') {
-        return state
-          .removeIn(action.keys)
-          .removeIn([...action.keys.slice(0, action.keys.length - 1), attributeToDelete.get('key')]);
-      }
-
-      return state.removeIn(action.keys);
-    }
-    case DELETE_MODEL_SUCCEEDED:
-      return state
-        .removeIn(['models', state.get('models').findIndex(model => model.get('name') === action.modelName)])
-        .removeIn(['initialData', action.modelName])
-        .removeIn(['modifiedData', action.modelName]);
-    case DELETE_TEMPORARY_MODEL:
-      return state
-        .removeIn([
-          'models',
-          state
-            .get('models')
-            .findIndex(model => model.get('name') === state.getIn(['newContentType', 'name'])),
-        ])
-        .update('newContentType', () => fromJS(initialState.get('newContentType')))
-        .update('newContentTypeClone', () => fromJS(initialState.get('newContentType')));
-    case GET_DATA_SUCCEEDED:
-      return state
-        .update('connections', () => List(action.connections))
-        .update('initialData', () => fromJS(action.initialData))
-        .update('isLoading', () => false)
-        .update('modifiedData', () => fromJS(action.initialData))
-        .updateIn(['newContentType', 'connection'], () => action.connections[0])
-        .update('models', () => List(fromJS(action.models)).sortBy(model => model.get('name')));
-    case ON_CHANGE_EXISTING_CONTENT_TYPE_MAIN_INFOS:
-      return state.updateIn(['modifiedData', ...action.keys], () => action.value);
-    case ON_CHANGE_NEW_CONTENT_TYPE_MAIN_INFOS:
-      return state.updateIn(['newContentType', ...action.keys], () => action.value);
-    case ON_CHANGE_ATTRIBUTE:
-      return state.updateIn(['temporaryAttribute', ...action.keys], () => action.value);
-    case ON_CHANGE_RELATION:
-      return state.updateIn(['temporaryAttributeRelation', ...action.keys], () => action.value);
-    case ON_CHANGE_RELATION_NATURE: {
-      const { currentModel, nature } = action;
-
-      return state
-        .updateIn(['temporaryAttributeRelation', 'nature'], () => nature)
-        .updateIn(['temporaryAttributeRelation', 'dominant'], () => {
-          return nature === 'manyToMany';
-        })
-        .updateIn(['temporaryAttributeRelation', 'name'], name => {
-          const number = shouldPluralizeName(nature) ? 2 : 1;
-
-          return pluralize(name, number);
-        })
-        .updateIn(['temporaryAttributeRelation', 'key'], key => {
-          const number = shouldPluralizeKey(nature) ? 2 : 1;
-          const newKey = nature !== 'oneWay' && key === '-' ? currentModel : key;
-
-          if (nature === 'oneWay') {
-            return '-';
-          }
-
-          return pluralize(newKey, number);
-        });
-    }
-    case ON_CHANGE_RELATION_TARGET: {
-      const {
-        model: { source },
-      } = action;
-      const nature = state.getIn(['temporaryAttributeRelation', 'nature']);
-      const name = shouldPluralizeName(nature) ? pluralize(action.model.name) : action.model.name;
-      let key = shouldPluralizeKey(nature) ? pluralize(action.currentModel) : action.currentModel;
-
-      if (nature === 'oneWay') {
-        key = '-';
-      }
-
       return state
         .updateIn(['temporaryAttributeRelation', 'target'], () => action.model.name)
         .updateIn(['temporaryAttributeRelation', 'plugin'], () => source || '')
@@ -654,7 +407,6 @@
           }, {});
 
         return obj.set('attributes', OrderedMap(newObj));
->>>>>>> 6ec2b17e
       });
     }
     case SET_TEMPORARY_ATTRIBUTE:
@@ -684,17 +436,10 @@
         .updateIn(['temporaryAttributeRelation', 'target'], () => action.target)
         .updateIn(['temporaryAttributeRelation', 'name'], () => action.target)
         .updateIn(['temporaryAttributeRelation', 'plugin'], () => action.source || '');
-<<<<<<< HEAD
     }
     case SUBMIT_CONTENT_TYPE_SUCCEEDED: {
       return state.update('isLoading', () => true).update('shouldRefetchData', v => !v);
     }
-=======
-    }
-    case SUBMIT_CONTENT_TYPE_SUCCEEDED: {
-      return state.update('isLoading', () => true).update('shouldRefetchData', v => !v);
-    }
->>>>>>> 6ec2b17e
     case SUBMIT_TEMP_CONTENT_TYPE_SUCCEEDED:
       return state
         .update('isLoading', () => true)
