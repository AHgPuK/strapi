--- conflicted
+++ resolved
@@ -1,5 +1,5 @@
 import styled, { createGlobalStyle } from 'styled-components';
-import PropTypes from 'prop-types';
+import { themePropTypes } from 'strapi-helper-plugin';
 
 const GlobalNotification = createGlobalStyle`
   .notificationIcon {
@@ -11,7 +11,6 @@
       position: absolute;
       width: 20px;
       height: 20px;
-<<<<<<< HEAD
       top: 19px;
       left:20px;
       border-radius: 10px;
@@ -66,9 +65,12 @@
   }
 
   .notificationSuccess{
-    background: linear-gradient(100deg , #FFFFFF 50%, rgba(39, 183, 15, .05)), ${props =>
-    props.theme.main.colors.white};
-    
+    background: linear-gradient(
+      100deg, 
+      #FFFFFF 50%,
+      rgba(39, 183, 15, .05)
+    ),
+    ${props => props.theme.main.colors.white};
     .notificationIcon {
       div {
         border-color: ${props => props.theme.main.colors.green};
@@ -80,9 +82,11 @@
   }
 
   .notificationWarning {
-    background: linear-gradient(100deg , #FFFFFF 50%, rgba(250, 156, 0, .05)), ${props =>
-    props.theme.main.colors.white};
-
+    background: linear-gradient(
+      100deg,
+      #FFFFFF 50%,
+      rgba(250, 156, 0, .05)
+    ), ${props => props.theme.main.colors.white};
     .notificationIcon {
       div {
         border-color: ${props => props.theme.main.colors.orange};
@@ -94,8 +98,11 @@
   }
 
   .notificationError {
-    background: linear-gradient(100deg , #FFFFFF 50%, rgba(255, 93, 0, .05)), $white;
-
+    background: linear-gradient(
+      100deg,
+      #FFFFFF 50%,
+      rgba(255, 93, 0, .05)
+    ), $white;
     .notificationIcon {
       div {
         border-color: ${props => props.theme.main.colors.red};
@@ -107,9 +114,11 @@
   }
 
   .notificationInfo {
-    background: linear-gradient(100deg , #FFFFFF 50%, rgba(28, 93, 231, .05)), ${props =>
-    props.theme.main.colors.white};
-
+    background: linear-gradient(
+      100deg,
+      #FFFFFF 50%,
+      rgba(28, 93, 231, .05)
+    ), ${props => props.theme.main.colors.white};
     .notificationIcon {
       div {
         border-color: ${props => props.theme.main.colors.blue};
@@ -119,102 +128,6 @@
       }
     } 
   }
-=======
-      top: 20px; left:20px;
-      border-radius: 10px;
-      border: 1px solid ${props => props.theme.main.colors.green};
-      display: flex;
-      i, svg {
-        margin: auto;
-        font-size: 1.2rem;
-        color: ${props => props.theme.main.colors.green};
-      }
-    }
-  }
-
-  .notificationContent {
-    display: flex;
-    align-items: center;
-    width: 220px;
-    margin: 0;
-    padding-right: 10px;
-    border-right: 1px solid rgba(255, 255, 255, 0.3);
-  }
-
-  .notificationTitle {
-    margin-bottom: 0;
-    font-size: 1.4rem;
-    font-weight: 400;
-    line-height: 1.8rem;
-  }
-
-
-  .notificationClose {
-    cursor: pointer;
-    opacity: 0.6;
-    position: relative;
-    display: flex;
-    width: 20px;
-    font-size: 1.4rem;
-    color: #BBC2BF;
-    transition: opacity 0.1s ease;
-    -webkit-font-smoothing: antialiased;
-
-    &:hover {
-      opacity: 1;
-    }
-
-    svg {
-      margin: auto;
-      font-size: 1.3rem;
-      font-weight: 100!important;
-    }
-  }
-
-  .notificationSuccess{
-    background: linear-gradient(
-      100deg ,
-      #FFFFFF 50%,
-      rgba(39, 183, 15, .05)),
-      ${props => props.theme.main.colors.white};
-  }
-
-  .notificationWarning {
-    background: linear-gradient(
-      100deg ,
-      #FFFFFF 50%,
-      rgba(250, 156, 0, .05)),
-      ${props => props.theme.main.colors.white};
-
-    .notificationIcon:before {
-      padding-top: 4px;
-      border-color: ${props => props.theme.main.colors.orange};
-      color: ${props => props.theme.main.colors.orange};
-    }
-  }
-
-  .notificationError {
-    background: linear-gradient(100deg , #FFFFFF 50%, rgba(255, 93, 0, .05)), $white;
-
-    .notificationIcon:before {
-      padding-top: 4px;
-      border-color: $brand-danger;
-      border-color: ${props => props.theme.main.colors.red};
-      color: ${props => props.theme.main.colors.red};
-    }
-  }
-
-  .notificationInfo {
-    background: linear-gradient(100deg ,
-      #FFFFFF 50%,
-      rgba(28, 93, 231, .05)), ${props => props.theme.main.colors.white};
-
-    .notificationIcon:before {
-      border-color: ${props => props.theme.main.colors.blue};
-      color: ${props => props.theme.main.colors.blue};
-    }
-  }
->>>>>>> 5e8069cc
 `;
 
 const Li = styled.li`
@@ -231,7 +144,7 @@
   transition: all 0.15s ease;
   overflow: hidden;
   z-index: 10;
-<<<<<<< HEAD
+  padding: 1rem;
   border-left: 2px solid ${props => props.theme.main.colors.green};
   &.notificationError {
     border-color: ${props => props.theme.main.colors.red};
@@ -242,9 +155,6 @@
   &.notificationInfo {
     border-color: ${props => props.theme.main.colors.blue};
   }
-=======
-  padding: 1rem;
->>>>>>> 5e8069cc
 
   &:last-child {
     z-index: 1;
@@ -271,7 +181,7 @@
 };
 
 Li.propTypes = {
-  theme: PropTypes.object,
+  ...themePropTypes,
 };
 
 export default Li;
