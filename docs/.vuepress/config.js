module.exports = {
  title: 'Strapi Documentation',
  description: 'The headless CMS developers love.',
  base: '/documentation/',
  plugins: [
    '@vuepress/medium-zoom',
    'vuepress-plugin-element-tabs',
    [
      '@vuepress/google-analytics',
      {
        ga: 'UA-54313258-1',
      },
    ],
  ],
  head: [
    [
      'link',
      {
        rel: 'icon',
        href: 'https://strapi.io/favicon.ico',
      },
    ],

    [
      'meta',
      {
        property: 'og:title',
        content: 'Strapi Documentation',
      },
    ],
    [
      'meta',
      {
        property: 'og:type',
        content: 'article',
      },
    ],
    [
      'meta',
      {
        property: 'og:url',
        content: 'https://strapi.io/documentation/',
      },
    ],
    [
      'meta',
      {
        property: 'og:description',
        content: 'The headless CMS developers love.',
      },
    ],
    [
      'meta',
      {
        property: 'og:image',
        content: 'https://strapi.io/assets/images/strapi-website-preview.png',
      },
    ],
    [
      'meta',
      {
        property: 'og:article:author',
        content: 'strapi',
      },
    ],

    [
      'meta',
      {
        property: 'twitter:card',
        content: 'summary_large_image',
      },
    ],
    [
      'meta',
      {
        property: 'twitter:url',
        content: 'https://strapi.io/documentation/',
      },
    ],
    [
      'meta',
      {
        property: 'twitter:site',
        content: '@strapijs',
      },
    ],
    [
      'meta',
      {
        property: 'twitter:title',
        content: 'Strapi Documentation',
      },
    ],
    [
      'meta',
      {
        property: 'twitter:description',
        content: 'The headless CMS developers love.',
      },
    ],
    [
      'meta',
      {
        property: 'twitter:image',
        content: 'http://strapi.io/assets/images/strapi-website-preview.png',
      },
    ],
  ],
  themeConfig: {
    nav: [
      {
        text: 'Versions',
        items: [
          {
            text: 'Version 3.0.0-beta.x',
            link: '/3.0.0-beta.x/',
          },
          {
            text: 'Version 3.0.0-alpha.x',
            link: '/3.0.0-alpha.x/',
          },
        ],
      },
      {
        text: 'Website',
        link: 'https://strapi.io',
      },
      {
        text: 'Slack',
        link: 'https://slack.strapi.io',
      },
      {
        text: 'Blog',
        link: 'https://blog.strapi.io',
      },
      {
        text: 'Tutorials',
        link: 'https://strapi.io/tutorials',
      },
    ],
    repo: 'strapi/strapi',
    docsDir: 'docs',
    algolia: {
      apiKey: 'a93451de224096fb34471c8b8b049de7',
      indexName: 'strapi',
    },
    editLinks: true,
    editLinkText: 'Improve this page',
    serviceWorker: true,
    sidebarDepth: 1,
    sidebar: {
      '/3.0.0-beta.x/': [
        {
          collapsable: false,
          title: '🚀 Getting Started',
          children: [
            ['/3.0.0-beta.x/getting-started/introduction', 'Introduction'],
            ['/3.0.0-beta.x/getting-started/installation', 'Installation'],
            ['/3.0.0-beta.x/getting-started/deployment', 'Deployment'],
            ['/3.0.0-beta.x/getting-started/contributing', 'Contributing'],
            ['/3.0.0-beta.x/getting-started/troubleshooting', 'Troubleshooting'],
            '/3.0.0-beta.x/getting-started/quick-start',
            '/3.0.0-beta.x/getting-started/quick-start-tutorial',
          ],
        },
        {
          collapsable: true,
          title: '📄 Content API',
          children: [
            '/3.0.0-beta.x/content-api/api-endpoints',
            '/3.0.0-beta.x/content-api/parameters',
          ],
        },
        {
          collapsable: true,
          title: '💡 Concepts',
          children: [
            '/3.0.0-beta.x/concepts/configurations',
            '/3.0.0-beta.x/concepts/controllers',
            '/3.0.0-beta.x/concepts/customization',
            '/3.0.0-beta.x/concepts/file-structure',
            '/3.0.0-beta.x/concepts/hooks',
            '/3.0.0-beta.x/concepts/middlewares',
            '/3.0.0-beta.x/concepts/models',
            '/3.0.0-beta.x/concepts/plugins',
            '/3.0.0-beta.x/concepts/policies',
            '/3.0.0-beta.x/concepts/public-assets',
            '/3.0.0-beta.x/concepts/queries',
            '/3.0.0-beta.x/concepts/requests-responses',
            '/3.0.0-beta.x/concepts/routing',
            '/3.0.0-beta.x/concepts/services',
            '/3.0.0-beta.x/concepts/webhooks',
          ],
        },
        {
          collapsable: true,
          title: '📚 Guides',
          children: [
            '/3.0.0-beta.x/guides/api-token',
            '/3.0.0-beta.x/guides/auth-request',
            '/3.0.0-beta.x/guides/count-graphql',
            '/3.0.0-beta.x/guides/slug',
            '/3.0.0-beta.x/guides/is-owner',
            '/3.0.0-beta.x/guides/custom-admin',
            '/3.0.0-beta.x/guides/custom-data-response',
            '/3.0.0-beta.x/guides/databases',
            '/3.0.0-beta.x/guides/draft',
            '/3.0.0-beta.x/guides/error-catching',
            '/3.0.0-beta.x/guides/external-data',
            '/3.0.0-beta.x/guides/jwt-validation',
            '/3.0.0-beta.x/guides/process-manager',
            '/3.0.0-beta.x/guides/scheduled-publication',
            '/3.0.0-beta.x/guides/secure-your-app',
            '/3.0.0-beta.x/guides/send-email',
<<<<<<< HEAD
            '/3.0.0-beta.x/guides/registering-a-field-in-admin',
            '/3.0.0-beta.x/guides/count-graphql',
=======
            '/3.0.0-beta.x/guides/client',
            '/3.0.0-beta.x/guides/update-version',
>>>>>>> 7d53dbf3
          ],
        },
        {
          collapsable: true,
          title: '⚙️️ Admin Panel',
          children: ['/3.0.0-beta.x/admin-panel/customization', '/3.0.0-beta.x/admin-panel/deploy'],
        },
        {
          collapsable: true,
          title: '📦 Plugins',
          children: [
            '/3.0.0-beta.x/plugins/documentation',
            '/3.0.0-beta.x/plugins/email',
            '/3.0.0-beta.x/plugins/graphql',
            '/3.0.0-beta.x/plugins/upload',
            '/3.0.0-beta.x/plugins/users-permissions',
          ],
        },
        {
          collapsable: true,
          title: '🔌 Local Plugins',
          children: [
            '/3.0.0-beta.x/plugin-development/quick-start',
            '/3.0.0-beta.x/plugin-development/plugin-architecture',
            '/3.0.0-beta.x/plugin-development/backend-development',
            '/3.0.0-beta.x/plugin-development/frontend-development',
            '/3.0.0-beta.x/plugin-development/frontend-field-api',
            '/3.0.0-beta.x/plugin-development/frontend-settings-api',
          ],
        },
        {
          collapsable: true,
          title: '💻 Command Line Interface',
          children: ['/3.0.0-beta.x/cli/CLI'],
        },
        {
          collapsable: true,
          title: '🏗 Global strapi',
          children: [
            '/3.0.0-beta.x/global-strapi/api-reference',
            '/3.0.0-beta.x/global-strapi/usage-information',
          ],
        },
        {
          collapsable: false,
          title: '📚 Resources',
          children: [
            ['https://github.com/strapi/strapi/blob/master/CONTRIBUTING.md', 'Contributing guide'],
            '/3.0.0-beta.x/migration-guide/',
          ],
        },
      ],
      '/3.0.0-alpha.x/': [
        {
          collapsable: false,
          title: '🚀 Getting Started',
          children: [
            '/3.0.0-alpha.x/getting-started/introduction',
            '/3.0.0-alpha.x/getting-started/install-requirements',
            '/3.0.0-alpha.x/getting-started/quick-start',
            '/3.0.0-alpha.x/getting-started/quick-start-tutorial',
          ],
        },
        {
          collapsable: true,
          title: '💡 Guides',
          children: [
            '/3.0.0-alpha.x/concepts/concepts',
            '/3.0.0-alpha.x/guides/api-documentation',
            '/3.0.0-alpha.x/guides/authentication',
            '/3.0.0-alpha.x/configurations/configurations',
            '/3.0.0-alpha.x/guides/controllers',
            '/3.0.0-alpha.x/guides/databases',
            '/3.0.0-alpha.x/guides/deployment',
            '/3.0.0-alpha.x/guides/email',
            '/3.0.0-alpha.x/guides/upload',
            '/3.0.0-alpha.x/guides/filters',
            '/3.0.0-alpha.x/guides/graphql',
            '/3.0.0-alpha.x/guides/i18n',
            '/3.0.0-alpha.x/guides/models',
            '/3.0.0-alpha.x/guides/policies',
            '/3.0.0-alpha.x/guides/public-assets',
            '/3.0.0-alpha.x/guides/requests',
            '/3.0.0-alpha.x/guides/responses',
            '/3.0.0-alpha.x/guides/routing',
            '/3.0.0-alpha.x/guides/services',
            '/3.0.0-alpha.x/guides/webhooks',
          ],
        },
        {
          collapsable: true,
          title: '⚙️️ Advanced',
          children: [
            '/3.0.0-alpha.x/advanced/customize-admin',
            '/3.0.0-alpha.x/advanced/hooks',
            '/3.0.0-alpha.x/advanced/logging',
            '/3.0.0-alpha.x/advanced/middlewares',
            '/3.0.0-alpha.x/advanced/usage-information',
          ],
        },
        {
          collapsable: true,
          title: '🔌 Plugin Development',
          children: [
            '/3.0.0-alpha.x/plugin-development/quick-start',
            '/3.0.0-alpha.x/plugin-development/plugin-architecture',
            '/3.0.0-alpha.x/plugin-development/backend-development',
            '/3.0.0-alpha.x/plugin-development/frontend-development',
            '/3.0.0-alpha.x/plugin-development/frontend-use-cases',
            '/3.0.0-alpha.x/plugin-development/utils',
          ],
        },
        {
          collapsable: true,
          title: '💻 Command Line Interface',
          children: ['/3.0.0-alpha.x/cli/CLI'],
        },
        {
          collapsable: true,
          title: '🏗 API Reference',
          children: ['/3.0.0-alpha.x/api-reference/reference'],
        },
        {
          collapsable: false,
          title: '📚 Resources',
          children: [
            ['https://github.com/strapi/strapi/blob/master/CONTRIBUTING.md', 'Contributing guide'],
            '/3.0.0-alpha.x/migration-guide/',
            '/3.0.0-alpha.x/articles/',
          ],
        },
      ],
    },
  },
};<|MERGE_RESOLUTION|>--- conflicted
+++ resolved
@@ -213,13 +213,10 @@
             '/3.0.0-beta.x/guides/scheduled-publication',
             '/3.0.0-beta.x/guides/secure-your-app',
             '/3.0.0-beta.x/guides/send-email',
-<<<<<<< HEAD
             '/3.0.0-beta.x/guides/registering-a-field-in-admin',
             '/3.0.0-beta.x/guides/count-graphql',
-=======
             '/3.0.0-beta.x/guides/client',
             '/3.0.0-beta.x/guides/update-version',
->>>>>>> 7d53dbf3
           ],
         },
         {
