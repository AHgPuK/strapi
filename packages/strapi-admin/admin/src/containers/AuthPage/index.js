import React, { useEffect, useReducer } from 'react';
import axios from 'axios';
// import PropTypes from 'prop-types';
import { camelCase, get, omit, upperFirst } from 'lodash';
import { Redirect, useRouteMatch, useHistory } from 'react-router-dom';
<<<<<<< HEAD
import { auth, useQuery } from 'strapi-helper-plugin';
=======
import { auth } from 'strapi-helper-plugin';
import BaselineAlignment from '../../components/BaselineAlignement';
>>>>>>> 94185d59
import NavTopRightWrapper from '../../components/NavTopRightWrapper';
import PageTitle from '../../components/PageTitle';
import LocaleToggle from '../LocaleToggle';
import checkFormValidity from './utils/checkFormValidity';
import forms from './utils/forms';
import init from './init';
import { initialState, reducer } from './reducer';

const AuthPage = () => {
  const { push } = useHistory();
  const {
    params: { authType },
  } = useRouteMatch('/auth/:authType');
  const query = useQuery();

  const { Component, endPoint, fieldsToDisable, fieldsToOmit, schema } = get(forms, authType, {});
  const [{ formErrors, modifiedData, requestError }, dispatch] = useReducer(
    reducer,
    initialState,
    init
  );
  const CancelToken = axios.CancelToken;
  const source = CancelToken.source();

  useEffect(() => {
    // Cancel request on unmount
    return () => {
      source.cancel('Component unmounted');
    };
    // eslint-disable-next-line react-hooks/exhaustive-deps
  }, []);

  useEffect(() => {
    if (authType === 'register') {
      const getData = () => {
        const data = {
          email: 'soup@soup.io',
          firstname: 'soup',
          lastname: 'soup',
        };

        dispatch({
          type: 'SET_DATA',
          data,
        });
      };

      const code = query.get('code');
      console.log({ code });
      // TODO API call
      getData();
    }
    // eslint-disable-next-line react-hooks/exhaustive-deps
  }, [authType]);

  if (!forms[authType]) {
    return <div>COMING SOON</div>;
  }

  console.log({ modifiedData });

  const handleChange = ({ target: { name, value } }) => {
    dispatch({
      type: 'ON_CHANGE',
      keys: name,
      value,
    });
  };

  const handleSubmit = async e => {
    e.preventDefault();

    const errors = await checkFormValidity(modifiedData, schema);

    dispatch({
      type: 'SET_ERRORS',
      errors: errors || {},
    });

    if (!errors) {
      try {
        const requestURL = `/admin/${endPoint}`;
        const body = omit(modifiedData, fieldsToOmit);
        // Using axios here until we create a new request helper
        const {
          data: {
            data: { token, user },
          },
        } = await axios({
          method: 'POST',
          url: `${strapi.backendURL}${requestURL}`,
          data: body,
          cancelToken: source.token,
        });

        // TODO register and other views logic
        auth.setToken(token, modifiedData.rememberMe);
        auth.setUserInfo(user, modifiedData.rememberMe);

        // Subscribe the user to the newsletter
        if (authType.includes('register') && modifiedData.news === true) {
          axios({
            method: 'POST',
            body: omit(modifiedData, ['password', 'confirmPassword']),
          });
        }

        // Redirect to the homePage
        push('/');
      } catch (err) {
        if (err.response) {
          const errorMessage = get(err, ['response', 'data', 'message'], 'Something went wrong');
          const errorStatus = get(err, ['response', 'data', 'statusCode'], 400);

          if (camelCase(errorMessage).toLowerCase() === 'usernotactive') {
            push('/auth/oops');

            dispatch({
              type: 'RESET_PROPS',
            });

            return;
          }

          dispatch({
            type: 'SET_REQUEST_ERROR',
            errorMessage,
            errorStatus,
          });
        }
      }
    }
  };

  // Redirect the user to the homepage if he is logged in

  if (auth.getToken()) {
    return <Redirect to="/" />;
  }

  return (
    <>
      <PageTitle title={upperFirst(authType)} />
      <NavTopRightWrapper>
        <LocaleToggle isLogged className="localeDropdownMenuNotLogged" />
      </NavTopRightWrapper>
      <BaselineAlignment top size="80px">
        <Component
          fieldsToDisable={fieldsToDisable}
          formErrors={formErrors}
          modifiedData={modifiedData}
          onChange={handleChange}
          onSubmit={handleSubmit}
          requestError={requestError}
        />
      </BaselineAlignment>
    </>
  );
};

export default AuthPage;

// TODO Remove comments when auth feature is finished

// import React, { memo, useEffect, useReducer, useRef } from 'react';
// import PropTypes from 'prop-types';
// import { get, isEmpty, omit, set, upperFirst } from 'lodash';
// import { FormattedMessage } from 'react-intl';
// import { Link, Redirect } from 'react-router-dom';
// import { Button } from '@buffetjs/core';
// import { auth, getQueryParameters, getYupInnerErrors, request } from 'strapi-helper-plugin';
// import NavTopRightWrapper from '../../components/NavTopRightWrapper';
// import LogoStrapi from '../../assets/images/logo_strapi.png';
// import PageTitle from '../../components/PageTitle';
// import LocaleToggle from '../LocaleToggle';
// import Wrapper from './Wrapper';
// import Input from './Input';
// import forms from './forms';
// import reducer, { initialState } from './reducer';
// import formatErrorFromRequest from './utils/formatErrorFromRequest';

// const AuthPage = ({
//   hasAdminUser,
//   location: { search },
//   match: {
//     params: { authType },
//   },
// }) => {
//   const [reducerState, dispatch] = useReducer(reducer, initialState);
//   const codeRef = useRef();
//   const abortController = new AbortController();

//   const { signal } = abortController;
//   codeRef.current = getQueryParameters(search, 'code');
//   useEffect(() => {
//     // Set the reset code provided by the url
//     if (authType === 'reset-password') {
//       dispatch({
//         type: 'ON_CHANGE',
//         keys: ['code'],
//         value: codeRef.current,
//       });
//     } else {
//       // Clean reducer upon navigation
//       dispatch({
//         type: 'RESET_PROPS',
//       });
//     }

//     return () => {
//       abortController.abort();
//     };
//     // eslint-disable-next-line react-hooks/exhaustive-deps
//   }, [authType, codeRef]);
//   const { didCheckErrors, errors, modifiedData, submitSuccess, userEmail } = reducerState.toJS();
//   const handleChange = ({ target: { name, value } }) => {
//     dispatch({
//       type: 'ON_CHANGE',
//       keys: name.split('.'),
//       value,
//     });
//   };

//   const handleSubmit = async e => {
//     e.preventDefault();
//     const schema = forms[authType].schema;
//     let formErrors = {};

//     try {
//       await schema.validate(modifiedData, { abortEarly: false });

//       try {
//         if (modifiedData.news === true) {
//           await request('https://analytics.strapi.io/register', {
//             method: 'POST',
//             body: omit(modifiedData, ['password', 'confirmPassword']),
//             signal,
//           });
//         }
//       } catch (err) {
//         // Do nothing
//       }

//       try {
//         const requestEndPoint = forms[authType].endPoint;
//         const requestURL = `/admin/auth/${requestEndPoint}`;
//         const body = omit(modifiedData, 'news');

//         if (authType === 'forgot-password') {
//           set(body, 'url', `${strapi.remoteURL}/auth/reset-password`);
//         }

//         const { jwt, user, ok } = await request(requestURL, {
//           method: 'POST',
//           body,
//           signal,
//         });

//         if (authType === 'forgot-password' && ok === true) {
//           dispatch({
//             type: 'SUBMIT_SUCCESS',
//             email: modifiedData.email,
//           });
//         } else {
//           auth.setToken(jwt, modifiedData.rememberMe);
//           auth.setUserInfo(user, modifiedData.rememberMe);
//         }
//       } catch (err) {
//         const formattedError = formatErrorFromRequest(err);

//         if (authType === 'login') {
//           formErrors = {
//             global: formattedError,
//             identifier: formattedError,
//             password: formattedError,
//           };
//         } else if (authType === 'forgot-password') {
//           formErrors = { email: formattedError[0] };
//         } else {
//           strapi.notification.error(get(formattedError, '0.id', 'notification.error'));
//         }
//       }
//     } catch (err) {
//       formErrors = getYupInnerErrors(err);
//     }

//     dispatch({
//       type: 'SET_ERRORS',
//       formErrors,
//     });
//   };

//   // Redirect the user to the login page if the endpoint does not exist
//   if (!Object.keys(forms).includes(authType)) {
//     return <Redirect to="/" />;
//   }

//   // Redirect the user to the homepage if he is logged in
//   if (auth.getToken()) {
//     return <Redirect to="/" />;
//   }

//   if (!hasAdminUser && authType !== 'register') {
//     return <Redirect to="/auth/register" />;
//   }

//   // Prevent the user from registering to the admin
//   if (hasAdminUser && authType === 'register') {
//     return <Redirect to="/auth/login" />;
//   }

//   const globalError = get(errors, 'global.0.id', '');
//   const shouldShowFormErrors = !isEmpty(globalError);

//   return (
//     <>
//       <PageTitle title={upperFirst(authType)} />
//       <Wrapper authType={authType} withSuccessBorder={submitSuccess}>
//         <NavTopRightWrapper>
//           <LocaleToggle isLogged className="localeDropdownMenuNotLogged" />
//         </NavTopRightWrapper>
//         <div className="wrapper">
//           <div className="headerContainer">
//             {authType === 'register' ? (
//               <FormattedMessage id="Auth.form.header.register" />
//             ) : (
//               <img src={LogoStrapi} alt="strapi-logo" />
//             )}
//           </div>
//           <div className="headerDescription">
//             {authType === 'register' && <FormattedMessage id="Auth.header.register.description" />}
//           </div>
//           {/* TODO Forgot success style */}
//           <div className="formContainer bordered">
//             <form onSubmit={handleSubmit}>
//               <div className="container-fluid">
//                 {shouldShowFormErrors && (
//                   <div className="errorsContainer">
//                     <FormattedMessage id={globalError} />
//                   </div>
//                 )}
//                 <div className="row" style={{ textAlign: 'start' }}>
//                   {submitSuccess && (
//                     <div className="forgotSuccess">
//                       <FormattedMessage id="Auth.form.forgot-password.email.label.success" />
//                       <br />
//                       <p>{userEmail}</p>
//                     </div>
//                   )}
//                   {!submitSuccess &&
//                     forms[authType].inputs.map((row, index) => {
//                       return row.map(input => {
//                         return (
//                           <Input
//                             {...input}
//                             autoFocus={index === 0}
//                             didCheckErrors={didCheckErrors}
//                             errors={errors}
//                             key={input.name}
//                             noErrorsDescription={shouldShowFormErrors}
//                             onChange={handleChange}
//                             value={modifiedData[input.name]}
//                           />
//                         );
//                       });
//                     })}
//                   <div
//                     className={`${
//                       authType === 'login' ? 'col-6 loginButton' : 'col-12 buttonContainer'
//                     }`}
//                   >
//                     <Button
//                       color="primary"
//                       className={submitSuccess ? 'buttonForgotSuccess' : ''}
//                       type="submit"
//                       style={authType === 'login' ? {} : { width: '100%' }}
//                     >
//                       <FormattedMessage
//                         id={`Auth.form.button.${
//                           submitSuccess ? 'forgot-password.success' : authType
//                         }`}
//                       />
//                     </Button>
//                   </div>
//                 </div>
//               </div>
//             </form>
//           </div>
//           <div className="linkContainer">
//             {authType !== 'register' && authType !== 'reset-password' && (
//               <Link to={`/auth/${authType === 'login' ? 'forgot-password' : 'login'}`}>
//                 <FormattedMessage
//                   id={`Auth.link.${authType === 'login' ? 'forgot-password' : 'ready'}`}
//                 />
//               </Link>
//             )}
//           </div>
//           {authType === 'register' && (
//             <div className="logoContainer">
//               <img src={LogoStrapi} alt="strapi-logo" />
//             </div>
//           )}
//         </div>
//       </Wrapper>
//     </>
//   );
// };

// AuthPage.propTypes = {
//   hasAdminUser: PropTypes.bool.isRequired,
//   location: PropTypes.shape({
//     search: PropTypes.string.isRequired,
//   }).isRequired,
//   match: PropTypes.shape({
//     params: PropTypes.shape({
//       authType: PropTypes.string,
//     }).isRequired,
//   }).isRequired,
// };

// export default memo(AuthPage);<|MERGE_RESOLUTION|>--- conflicted
+++ resolved
@@ -3,12 +3,8 @@
 // import PropTypes from 'prop-types';
 import { camelCase, get, omit, upperFirst } from 'lodash';
 import { Redirect, useRouteMatch, useHistory } from 'react-router-dom';
-<<<<<<< HEAD
 import { auth, useQuery } from 'strapi-helper-plugin';
-=======
-import { auth } from 'strapi-helper-plugin';
 import BaselineAlignment from '../../components/BaselineAlignement';
->>>>>>> 94185d59
 import NavTopRightWrapper from '../../components/NavTopRightWrapper';
 import PageTitle from '../../components/PageTitle';
 import LocaleToggle from '../LocaleToggle';
